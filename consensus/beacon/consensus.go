--- conflicted
+++ resolved
@@ -516,7 +516,6 @@
 // It depends on the parentHash already being stored in the database.
 // If the parentHash is not stored in the database a UnknownAncestor error is returned.
 func IsTTDReached(chain consensus.ChainHeaderReader, parentHash common.Hash, parentNumber uint64) (bool, error) {
-<<<<<<< HEAD
 	if cfg := chain.Config(); cfg.Optimism != nil {
 		// If OP-Stack then bedrock activation number determines when TTD (eth Merge) has been reached.
 		// Note: some tests/utils will set parentNumber == max_uint64 as "parent" of the genesis block, this is fine.
@@ -528,8 +527,6 @@
 	if common.Big0.Cmp(chain.Config().TerminalTotalDifficulty) == 0 { // in case TTD is reached at genesis.
 		return true, nil
 	}
-=======
->>>>>>> 293a300d
 	td := chain.GetTd(parentHash, parentNumber)
 	if td == nil {
 		return false, consensus.ErrUnknownAncestor
