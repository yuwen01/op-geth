// Copyright 2023 The go-ethereum Authors
// This file is part of the go-ethereum library.
//
// The go-ethereum library is free software: you can redistribute it and/or modify
// it under the terms of the GNU Lesser General Public License as published by
// the Free Software Foundation, either version 3 of the License, or
// (at your option) any later version.
//
// The go-ethereum library is distributed in the hope that it will be useful,
// but WITHOUT ANY WARRANTY; without even the implied warranty of
// MERCHANTABILITY or FITNESS FOR A PARTICULAR PURPOSE. See the
// GNU Lesser General Public License for more details.
//
// You should have received a copy of the GNU Lesser General Public License
// along with the go-ethereum library. If not, see <http://www.gnu.org/licenses/>.

package gasestimator

import (
	"context"
	"errors"
	"fmt"
	"math"
	"math/big"

	"github.com/ethereum/go-ethereum/common"
	"github.com/ethereum/go-ethereum/core"
	"github.com/ethereum/go-ethereum/core/state"
	"github.com/ethereum/go-ethereum/core/types"
	"github.com/ethereum/go-ethereum/core/vm"
	"github.com/ethereum/go-ethereum/internal/ethapi/override"
	"github.com/ethereum/go-ethereum/log"
	"github.com/ethereum/go-ethereum/params"
)

// Options are the contextual parameters to execute the requested call.
//
// Whilst it would be possible to pass a blockchain object that aggregates all
// these together, it would be excessively hard to test. Splitting the parts out
// allows testing without needing a proper live chain.
type Options struct {
	Config         *params.ChainConfig      // Chain configuration for hard fork selection
	Chain          core.ChainContext        // Chain context to access past block hashes
	Header         *types.Header            // Header defining the block context to execute in
	State          *state.StateDB           // Pre-state on top of which to estimate the gas
	BlockOverrides *override.BlockOverrides // Block overrides to apply during the estimation

	ErrorRatio float64 // Allowed overestimation ratio for faster estimation termination
}

// Estimate returns the lowest possible gas limit that allows the transaction to
// run successfully with the provided context options. It returns an error if the
// transaction would always revert, or if there are unexpected failures.
func Estimate(ctx context.Context, call *core.Message, opts *Options, gasCap uint64) (uint64, []byte, error) {
	// Binary search the gas limit, as it may need to be higher than the amount used
	var (
		lo uint64 // lowest-known gas limit where tx execution fails
		hi uint64 // lowest-known gas limit where tx execution succeeds
	)
	// Determine the highest gas limit can be used during the estimation.
	hi = opts.Header.GasLimit
	if call.GasLimit >= params.TxGas {
		hi = call.GasLimit
	}
	// Normalize the max fee per gas the call is willing to spend.
	var feeCap *big.Int
	if call.GasFeeCap != nil {
		feeCap = call.GasFeeCap
	} else if call.GasPrice != nil {
		feeCap = call.GasPrice
	} else {
		feeCap = common.Big0
	}
	// Recap the highest gas limit with account's available balance.
	if feeCap.BitLen() != 0 {
		balance := opts.State.GetBalance(call.From).ToBig()

		available := balance
		if call.Value != nil {
			if call.Value.Cmp(available) >= 0 {
				return 0, nil, core.ErrInsufficientFundsForTransfer
			}
			available.Sub(available, call.Value)
		}
		if opts.Config.IsCancun(opts.Header.Number, opts.Header.Time) && len(call.BlobHashes) > 0 {
			blobGasPerBlob := new(big.Int).SetInt64(params.BlobTxBlobGasPerBlob)
			blobBalanceUsage := new(big.Int).SetInt64(int64(len(call.BlobHashes)))
			blobBalanceUsage.Mul(blobBalanceUsage, blobGasPerBlob)
			blobBalanceUsage.Mul(blobBalanceUsage, call.BlobGasFeeCap)
			if blobBalanceUsage.Cmp(available) >= 0 {
				return 0, nil, core.ErrInsufficientFunds
			}
			available.Sub(available, blobBalanceUsage)
		}
		allowance := new(big.Int).Div(available, feeCap)

		// If the allowance is larger than maximum uint64, skip checking
		if allowance.IsUint64() && hi > allowance.Uint64() {
			transfer := call.Value
			if transfer == nil {
				transfer = new(big.Int)
			}
			log.Debug("Gas estimation capped by limited funds", "original", hi, "balance", balance,
				"sent", transfer, "maxFeePerGas", feeCap, "fundable", allowance)
			hi = allowance.Uint64()
		}
	}
	// Recap the highest gas allowance with specified gascap.
	if gasCap != 0 && hi > gasCap {
		log.Debug("Caller gas above allowance, capping", "requested", hi, "cap", gasCap)
		hi = gasCap
	}
	// If the transaction is a plain value transfer, short circuit estimation and
	// directly try 21000. Returning 21000 without any execution is dangerous as
	// some tx field combos might bump the price up even for plain transfers (e.g.
	// unused access list items). Ever so slightly wasteful, but safer overall.
	if len(call.Data) == 0 {
		if call.To != nil && opts.State.GetCodeSize(*call.To) == 0 {
			failed, _, err := execute(ctx, call, opts, params.TxGas)
			if !failed && err == nil {
				return params.TxGas, nil, nil
			}
		}
	}
	// We first execute the transaction at the highest allowable gas limit, since if this fails we
	// can return error immediately.
	failed, result, err := execute(ctx, call, opts, hi)
	if err != nil {
		return 0, nil, err
	}
	if failed {
		if result != nil && !errors.Is(result.Err, vm.ErrOutOfGas) {
			return 0, result.Revert(), result.Err
		}
		return 0, nil, fmt.Errorf("gas required exceeds allowance (%d)", hi)
	}
	// For almost any transaction, the gas consumed by the unconstrained execution
	// above lower-bounds the gas limit required for it to succeed. One exception
	// is those that explicitly check gas remaining in order to execute within a
	// given limit, but we probably don't want to return the lowest possible gas
	// limit for these cases anyway.
	lo = result.UsedGas - 1

	// There's a fairly high chance for the transaction to execute successfully
	// with gasLimit set to the first execution's usedGas + gasRefund. Explicitly
	// check that gas amount and use as a limit for the binary search.
	optimisticGasLimit := (result.UsedGas + result.RefundedGas + params.CallStipend) * 64 / 63
	if optimisticGasLimit < hi {
		failed, _, err = execute(ctx, call, opts, optimisticGasLimit)
		if err != nil {
			// This should not happen under normal conditions since if we make it this far the
			// transaction had run without error at least once before.
			log.Error("Execution error in estimate gas", "err", err)
			return 0, nil, err
		}
		if failed {
			lo = optimisticGasLimit
		} else {
			hi = optimisticGasLimit
		}
	}
	// Binary search for the smallest gas limit that allows the tx to execute successfully.
	for lo+1 < hi {
		if opts.ErrorRatio > 0 {
			// It is a bit pointless to return a perfect estimation, as changing
			// network conditions require the caller to bump it up anyway. Since
			// wallets tend to use 20-25% bump, allowing a small approximation
			// error is fine (as long as it's upwards).
			if float64(hi-lo)/float64(hi) < opts.ErrorRatio {
				break
			}
		}
		mid := (hi + lo) / 2
		if mid > lo*2 {
			// Most txs don't need much higher gas limit than their gas used, and most txs don't
			// require near the full block limit of gas, so the selection of where to bisect the
			// range here is skewed to favor the low side.
			mid = lo * 2
		}
		failed, _, err = execute(ctx, call, opts, mid)
		if err != nil {
			// This should not happen under normal conditions since if we make it this far the
			// transaction had run without error at least once before.
			log.Error("Execution error in estimate gas", "err", err)
			return 0, nil, err
		}
		if failed {
			lo = mid
		} else {
			hi = mid
		}
	}
	return hi, nil, nil
}

// execute is a helper that executes the transaction under a given gas limit and
// returns true if the transaction fails for a reason that might be related to
// not enough gas. A non-nil error means execution failed due to reasons unrelated
// to the gas limit.
func execute(ctx context.Context, call *core.Message, opts *Options, gasLimit uint64) (bool, *core.ExecutionResult, error) {
	// Configure the call for this specific execution (and revert the change after)
	defer func(gas uint64) { call.GasLimit = gas }(call.GasLimit)
	call.GasLimit = gasLimit

	// Execute the call and separate execution faults caused by a lack of gas or
	// other non-fixable conditions
	result, err := run(ctx, call, opts)
	if err != nil {
		if errors.Is(err, core.ErrIntrinsicGas) {
			return true, nil, nil // Special case, raise gas limit
		}
		return true, nil, err // Bail out
	}
	return result.Failed(), result, nil
}

// run assembles the EVM as defined by the consensus rules and runs the requested
// call invocation.
func run(ctx context.Context, call *core.Message, opts *Options) (*core.ExecutionResult, error) {
	// Assemble the call and the call context
	var (
<<<<<<< HEAD
		msgContext = core.NewEVMTxContext(call)
		evmContext = core.NewEVMBlockContext(opts.Header, opts.Chain, nil, opts.Config, opts.State)

=======
		evmContext = core.NewEVMBlockContext(opts.Header, opts.Chain, nil)
>>>>>>> f0e8a3e9
		dirtyState = opts.State.Copy()
	)
	if opts.BlockOverrides != nil {
		opts.BlockOverrides.Apply(&evmContext)
	}
	// Lower the basefee to 0 to avoid breaking EVM
	// invariants (basefee < feecap).
	if call.GasPrice.Sign() == 0 {
		evmContext.BaseFee = new(big.Int)
	}
	if call.BlobGasFeeCap != nil && call.BlobGasFeeCap.BitLen() == 0 {
		evmContext.BlobBaseFee = new(big.Int)
	}
	evm := vm.NewEVM(evmContext, dirtyState, opts.Config, vm.Config{NoBaseFee: true})

	// Monitor the outer context and interrupt the EVM upon cancellation. To avoid
	// a dangling goroutine until the outer estimation finishes, create an internal
	// context for the lifetime of this method call.
	ctx, cancel := context.WithCancel(ctx)
	defer cancel()

	go func() {
		<-ctx.Done()
		evm.Cancel()
	}()
	// Execute the call, returning a wrapped error or the result
	result, err := core.ApplyMessage(evm, call, new(core.GasPool).AddGas(math.MaxUint64))
	if vmerr := dirtyState.Error(); vmerr != nil {
		return nil, vmerr
	}
	if err != nil {
		return result, fmt.Errorf("failed with %d gas: %w", call.GasLimit, err)
	}
	return result, nil
}<|MERGE_RESOLUTION|>--- conflicted
+++ resolved
@@ -219,13 +219,7 @@
 func run(ctx context.Context, call *core.Message, opts *Options) (*core.ExecutionResult, error) {
 	// Assemble the call and the call context
 	var (
-<<<<<<< HEAD
-		msgContext = core.NewEVMTxContext(call)
 		evmContext = core.NewEVMBlockContext(opts.Header, opts.Chain, nil, opts.Config, opts.State)
-
-=======
-		evmContext = core.NewEVMBlockContext(opts.Header, opts.Chain, nil)
->>>>>>> f0e8a3e9
 		dirtyState = opts.State.Copy()
 	)
 	if opts.BlockOverrides != nil {
