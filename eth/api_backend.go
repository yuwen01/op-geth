// Copyright 2015 The go-ethereum Authors
// This file is part of the go-ethereum library.
//
// The go-ethereum library is free software: you can redistribute it and/or modify
// it under the terms of the GNU Lesser General Public License as published by
// the Free Software Foundation, either version 3 of the License, or
// (at your option) any later version.
//
// The go-ethereum library is distributed in the hope that it will be useful,
// but WITHOUT ANY WARRANTY; without even the implied warranty of
// MERCHANTABILITY or FITNESS FOR A PARTICULAR PURPOSE. See the
// GNU Lesser General Public License for more details.
//
// You should have received a copy of the GNU Lesser General Public License
// along with the go-ethereum library. If not, see <http://www.gnu.org/licenses/>.

package eth

import (
	"context"
	"errors"
	"fmt"
	"math/big"
	"time"

	"github.com/ethereum/go-ethereum"
	"github.com/ethereum/go-ethereum/accounts"
	"github.com/ethereum/go-ethereum/common"
	"github.com/ethereum/go-ethereum/common/hexutil"
	"github.com/ethereum/go-ethereum/consensus"
	"github.com/ethereum/go-ethereum/consensus/misc/eip4844"
	"github.com/ethereum/go-ethereum/core"
	"github.com/ethereum/go-ethereum/core/bloombits"
	"github.com/ethereum/go-ethereum/core/rawdb"
	"github.com/ethereum/go-ethereum/core/state"
	"github.com/ethereum/go-ethereum/core/txpool"
	"github.com/ethereum/go-ethereum/core/types"
	"github.com/ethereum/go-ethereum/core/vm"
	"github.com/ethereum/go-ethereum/eth/gasprice"
	"github.com/ethereum/go-ethereum/eth/tracers"
	"github.com/ethereum/go-ethereum/ethdb"
	"github.com/ethereum/go-ethereum/event"
<<<<<<< HEAD
	"github.com/ethereum/go-ethereum/log"
	"github.com/ethereum/go-ethereum/miner"
=======
>>>>>>> 87246f3c
	"github.com/ethereum/go-ethereum/params"
	"github.com/ethereum/go-ethereum/rpc"
)

// EthAPIBackend implements ethapi.Backend and tracers.Backend for full nodes
type EthAPIBackend struct {
	extRPCEnabled       bool
	allowUnprotectedTxs bool
	disableTxPool       bool
	eth                 *Ethereum
	gpo                 *gasprice.Oracle
}

// ChainConfig returns the active chain configuration.
func (b *EthAPIBackend) ChainConfig() *params.ChainConfig {
	return b.eth.blockchain.Config()
}

func (b *EthAPIBackend) CurrentBlock() *types.Header {
	return b.eth.blockchain.CurrentBlock()
}

func (b *EthAPIBackend) SetHead(number uint64) {
	b.eth.handler.downloader.Cancel()
	b.eth.blockchain.SetHead(number)
}

func (b *EthAPIBackend) HeaderByNumber(ctx context.Context, number rpc.BlockNumber) (*types.Header, error) {
	// Pending block is only known by the miner
	if number == rpc.PendingBlockNumber {
		block, _, _ := b.eth.miner.Pending()
		if block == nil {
			return nil, errors.New("pending block is not available")
		}
		return block.Header(), nil
	}
	// Otherwise resolve and return the block
	if number == rpc.LatestBlockNumber {
		return b.eth.blockchain.CurrentBlock(), nil
	}
	if number == rpc.FinalizedBlockNumber {
		block := b.eth.blockchain.CurrentFinalBlock()
		if block == nil {
			return nil, errors.New("finalized block not found")
		}
		return block, nil
	}
	if number == rpc.SafeBlockNumber {
		block := b.eth.blockchain.CurrentSafeBlock()
		if block == nil {
			return nil, errors.New("safe block not found")
		}
		return block, nil
	}
	return b.eth.blockchain.GetHeaderByNumber(uint64(number)), nil
}

func (b *EthAPIBackend) HeaderByNumberOrHash(ctx context.Context, blockNrOrHash rpc.BlockNumberOrHash) (*types.Header, error) {
	if blockNr, ok := blockNrOrHash.Number(); ok {
		return b.HeaderByNumber(ctx, blockNr)
	}
	if hash, ok := blockNrOrHash.Hash(); ok {
		header := b.eth.blockchain.GetHeaderByHash(hash)
		if header == nil {
			return nil, errors.New("header for hash not found")
		}
		if blockNrOrHash.RequireCanonical && b.eth.blockchain.GetCanonicalHash(header.Number.Uint64()) != hash {
			return nil, errors.New("hash is not currently canonical")
		}
		return header, nil
	}
	return nil, errors.New("invalid arguments; neither block nor hash specified")
}

func (b *EthAPIBackend) HeaderByHash(ctx context.Context, hash common.Hash) (*types.Header, error) {
	return b.eth.blockchain.GetHeaderByHash(hash), nil
}

func (b *EthAPIBackend) BlockByNumber(ctx context.Context, number rpc.BlockNumber) (*types.Block, error) {
	// Pending block is only known by the miner
	if number == rpc.PendingBlockNumber {
		block, _, _ := b.eth.miner.Pending()
		if block == nil {
			return nil, errors.New("pending block is not available")
		}
		return block, nil
	}
	// Otherwise resolve and return the block
	if number == rpc.LatestBlockNumber {
		header := b.eth.blockchain.CurrentBlock()
		return b.eth.blockchain.GetBlock(header.Hash(), header.Number.Uint64()), nil
	}
	if number == rpc.FinalizedBlockNumber {
		header := b.eth.blockchain.CurrentFinalBlock()
		if header == nil {
			return nil, errors.New("finalized block not found")
		}
		return b.eth.blockchain.GetBlock(header.Hash(), header.Number.Uint64()), nil
	}
	if number == rpc.SafeBlockNumber {
		header := b.eth.blockchain.CurrentSafeBlock()
		if header == nil {
			return nil, errors.New("safe block not found")
		}
		return b.eth.blockchain.GetBlock(header.Hash(), header.Number.Uint64()), nil
	}
	return b.eth.blockchain.GetBlockByNumber(uint64(number)), nil
}

func (b *EthAPIBackend) BlockByHash(ctx context.Context, hash common.Hash) (*types.Block, error) {
	return b.eth.blockchain.GetBlockByHash(hash), nil
}

// GetBody returns body of a block. It does not resolve special block numbers.
func (b *EthAPIBackend) GetBody(ctx context.Context, hash common.Hash, number rpc.BlockNumber) (*types.Body, error) {
	if number < 0 || hash == (common.Hash{}) {
		return nil, errors.New("invalid arguments; expect hash and no special block numbers")
	}
	if body := b.eth.blockchain.GetBody(hash); body != nil {
		return body, nil
	}
	return nil, errors.New("block body not found")
}

func (b *EthAPIBackend) BlockByNumberOrHash(ctx context.Context, blockNrOrHash rpc.BlockNumberOrHash) (*types.Block, error) {
	if blockNr, ok := blockNrOrHash.Number(); ok {
		return b.BlockByNumber(ctx, blockNr)
	}
	if hash, ok := blockNrOrHash.Hash(); ok {
		header := b.eth.blockchain.GetHeaderByHash(hash)
		if header == nil {
			return nil, errors.New("header for hash not found")
		}
		if blockNrOrHash.RequireCanonical && b.eth.blockchain.GetCanonicalHash(header.Number.Uint64()) != hash {
			return nil, errors.New("hash is not currently canonical")
		}
		block := b.eth.blockchain.GetBlock(hash, header.Number.Uint64())
		if block == nil {
			return nil, errors.New("header found, but block body is missing")
		}
		return block, nil
	}
	return nil, errors.New("invalid arguments; neither block nor hash specified")
}

func (b *EthAPIBackend) Pending() (*types.Block, types.Receipts, *state.StateDB) {
	return b.eth.miner.Pending()
}

func (b *EthAPIBackend) StateAndHeaderByNumber(ctx context.Context, number rpc.BlockNumber) (*state.StateDB, *types.Header, error) {
	// Pending state is only known by the miner
	if number == rpc.PendingBlockNumber {
<<<<<<< HEAD
		block, state := b.eth.miner.Pending()
		if block != nil && state != nil {
			return state, block.Header(), nil
		} else {
			number = rpc.LatestBlockNumber // fall back to latest state
=======
		block, _, state := b.eth.miner.Pending()
		if block == nil || state == nil {
			return nil, nil, errors.New("pending state is not available")
>>>>>>> 87246f3c
		}
	}
	// Otherwise resolve the block number and return its state
	header, err := b.HeaderByNumber(ctx, number)
	if err != nil {
		return nil, nil, err
	}
	if header == nil {
		return nil, nil, fmt.Errorf("header %w", ethereum.NotFound)
	}
	stateDb, err := b.eth.BlockChain().StateAt(header.Root)
	if err != nil {
		return nil, nil, err
	}
	return stateDb, header, nil
}

func (b *EthAPIBackend) StateAndHeaderByNumberOrHash(ctx context.Context, blockNrOrHash rpc.BlockNumberOrHash) (*state.StateDB, *types.Header, error) {
	if blockNr, ok := blockNrOrHash.Number(); ok {
		return b.StateAndHeaderByNumber(ctx, blockNr)
	}
	if hash, ok := blockNrOrHash.Hash(); ok {
		header, err := b.HeaderByHash(ctx, hash)
		if err != nil {
			return nil, nil, err
		}
		if header == nil {
			return nil, nil, fmt.Errorf("header for hash %w", ethereum.NotFound)
		}
		if blockNrOrHash.RequireCanonical && b.eth.blockchain.GetCanonicalHash(header.Number.Uint64()) != hash {
			return nil, nil, errors.New("hash is not currently canonical")
		}
		stateDb, err := b.eth.BlockChain().StateAt(header.Root)
		if err != nil {
			return nil, nil, err
		}
		return stateDb, header, nil
	}
	return nil, nil, errors.New("invalid arguments; neither block nor hash specified")
}

func (b *EthAPIBackend) GetReceipts(ctx context.Context, hash common.Hash) (types.Receipts, error) {
	return b.eth.blockchain.GetReceiptsByHash(hash), nil
}

func (b *EthAPIBackend) GetLogs(ctx context.Context, hash common.Hash, number uint64) ([][]*types.Log, error) {
	return rawdb.ReadLogs(b.eth.chainDb, hash, number), nil
}

func (b *EthAPIBackend) GetTd(ctx context.Context, hash common.Hash) *big.Int {
	if header := b.eth.blockchain.GetHeaderByHash(hash); header != nil {
		return b.eth.blockchain.GetTd(hash, header.Number.Uint64())
	}
	return nil
}

func (b *EthAPIBackend) GetEVM(ctx context.Context, msg *core.Message, state *state.StateDB, header *types.Header, vmConfig *vm.Config, blockCtx *vm.BlockContext) *vm.EVM {
	if vmConfig == nil {
		vmConfig = b.eth.blockchain.GetVMConfig()
	}
	txContext := core.NewEVMTxContext(msg)
	var context vm.BlockContext
	if blockCtx != nil {
		context = *blockCtx
	} else {
		context = core.NewEVMBlockContext(header, b.eth.BlockChain(), nil, b.eth.blockchain.Config(), state)
	}
	return vm.NewEVM(context, txContext, state, b.ChainConfig(), *vmConfig)
}

func (b *EthAPIBackend) SubscribeRemovedLogsEvent(ch chan<- core.RemovedLogsEvent) event.Subscription {
	return b.eth.BlockChain().SubscribeRemovedLogsEvent(ch)
}

func (b *EthAPIBackend) SubscribeChainEvent(ch chan<- core.ChainEvent) event.Subscription {
	return b.eth.BlockChain().SubscribeChainEvent(ch)
}

func (b *EthAPIBackend) SubscribeChainHeadEvent(ch chan<- core.ChainHeadEvent) event.Subscription {
	return b.eth.BlockChain().SubscribeChainHeadEvent(ch)
}

func (b *EthAPIBackend) SubscribeChainSideEvent(ch chan<- core.ChainSideEvent) event.Subscription {
	return b.eth.BlockChain().SubscribeChainSideEvent(ch)
}

func (b *EthAPIBackend) SubscribeLogsEvent(ch chan<- []*types.Log) event.Subscription {
	return b.eth.BlockChain().SubscribeLogsEvent(ch)
}

func (b *EthAPIBackend) SendTx(ctx context.Context, signedTx *types.Transaction) error {
	if b.ChainConfig().IsOptimism() && signedTx.Type() == types.BlobTxType {
		return types.ErrTxTypeNotSupported
	}
	if b.eth.seqRPCService != nil {
		data, err := signedTx.MarshalBinary()
		if err != nil {
			return err
		}
		if err := b.eth.seqRPCService.CallContext(ctx, nil, "eth_sendRawTransaction", hexutil.Encode(data)); err != nil {
			return err
		}
		if b.disableTxPool {
			return nil
		}
		// Retain tx in local tx pool after forwarding, for local RPC usage.
		if err := b.eth.txPool.Add([]*types.Transaction{signedTx}, true, false)[0]; err != nil {
			log.Warn("successfully sent tx to sequencer, but failed to persist in local tx pool", "err", err, "tx", signedTx.Hash())
		}
		return nil
	}
	if b.disableTxPool {
		return nil
	}
	return b.eth.txPool.Add([]*types.Transaction{signedTx}, true, false)[0]
}

func (b *EthAPIBackend) GetPoolTransactions() (types.Transactions, error) {
	pending := b.eth.txPool.Pending(txpool.PendingFilter{})
	var txs types.Transactions
	for _, batch := range pending {
		for _, lazy := range batch {
			if tx := lazy.Resolve(); tx != nil {
				txs = append(txs, tx)
			}
		}
	}
	return txs, nil
}

func (b *EthAPIBackend) GetPoolTransaction(hash common.Hash) *types.Transaction {
	return b.eth.txPool.Get(hash)
}

// GetTransaction retrieves the lookup along with the transaction itself associate
// with the given transaction hash.
//
// An error will be returned if the transaction is not found, and background
// indexing for transactions is still in progress. The error is used to indicate the
// scenario explicitly that the transaction might be reachable shortly.
//
// A null will be returned in the transaction is not found and background transaction
// indexing is already finished. The transaction is not existent from the perspective
// of node.
func (b *EthAPIBackend) GetTransaction(ctx context.Context, txHash common.Hash) (bool, *types.Transaction, common.Hash, uint64, uint64, error) {
	lookup, tx, err := b.eth.blockchain.GetTransactionLookup(txHash)
	if err != nil {
		return false, nil, common.Hash{}, 0, 0, err
	}
	if lookup == nil || tx == nil {
		return false, nil, common.Hash{}, 0, 0, nil
	}
	return true, tx, lookup.BlockHash, lookup.BlockIndex, lookup.Index, nil
}

func (b *EthAPIBackend) GetPoolNonce(ctx context.Context, addr common.Address) (uint64, error) {
	return b.eth.txPool.Nonce(addr), nil
}

func (b *EthAPIBackend) Stats() (runnable int, blocked int) {
	return b.eth.txPool.Stats()
}

func (b *EthAPIBackend) TxPoolContent() (map[common.Address][]*types.Transaction, map[common.Address][]*types.Transaction) {
	return b.eth.txPool.Content()
}

func (b *EthAPIBackend) TxPoolContentFrom(addr common.Address) ([]*types.Transaction, []*types.Transaction) {
	return b.eth.txPool.ContentFrom(addr)
}

func (b *EthAPIBackend) TxPool() *txpool.TxPool {
	return b.eth.txPool
}

func (b *EthAPIBackend) SubscribeNewTxsEvent(ch chan<- core.NewTxsEvent) event.Subscription {
	return b.eth.txPool.SubscribeTransactions(ch, true)
}

func (b *EthAPIBackend) SyncProgress() ethereum.SyncProgress {
	prog := b.eth.Downloader().Progress()
	if txProg, err := b.eth.blockchain.TxIndexProgress(); err == nil {
		prog.TxIndexFinishedBlocks = txProg.Indexed
		prog.TxIndexRemainingBlocks = txProg.Remaining
	}
	return prog
}

func (b *EthAPIBackend) SuggestGasTipCap(ctx context.Context) (*big.Int, error) {
	return b.gpo.SuggestTipCap(ctx)
}

func (b *EthAPIBackend) FeeHistory(ctx context.Context, blockCount uint64, lastBlock rpc.BlockNumber, rewardPercentiles []float64) (firstBlock *big.Int, reward [][]*big.Int, baseFee []*big.Int, gasUsedRatio []float64, baseFeePerBlobGas []*big.Int, blobGasUsedRatio []float64, err error) {
	return b.gpo.FeeHistory(ctx, blockCount, lastBlock, rewardPercentiles)
}

func (b *EthAPIBackend) BlobBaseFee(ctx context.Context) *big.Int {
	if excess := b.CurrentHeader().ExcessBlobGas; excess != nil {
		return eip4844.CalcBlobFee(*excess)
	}
	return nil
}

func (b *EthAPIBackend) ChainDb() ethdb.Database {
	return b.eth.ChainDb()
}

func (b *EthAPIBackend) EventMux() *event.TypeMux {
	return b.eth.EventMux()
}

func (b *EthAPIBackend) AccountManager() *accounts.Manager {
	return b.eth.AccountManager()
}

func (b *EthAPIBackend) ExtRPCEnabled() bool {
	return b.extRPCEnabled
}

func (b *EthAPIBackend) UnprotectedAllowed() bool {
	return b.allowUnprotectedTxs
}

func (b *EthAPIBackend) RPCGasCap() uint64 {
	return b.eth.config.RPCGasCap
}

func (b *EthAPIBackend) RPCEVMTimeout() time.Duration {
	return b.eth.config.RPCEVMTimeout
}

func (b *EthAPIBackend) RPCTxFeeCap() float64 {
	return b.eth.config.RPCTxFeeCap
}

func (b *EthAPIBackend) BloomStatus() (uint64, uint64) {
	sections, _, _ := b.eth.bloomIndexer.Sections()
	return params.BloomBitsBlocks, sections
}

func (b *EthAPIBackend) ServiceFilter(ctx context.Context, session *bloombits.MatcherSession) {
	for i := 0; i < bloomFilterThreads; i++ {
		go session.Multiplex(bloomRetrievalBatch, bloomRetrievalWait, b.eth.bloomRequests)
	}
}

func (b *EthAPIBackend) Engine() consensus.Engine {
	return b.eth.engine
}

func (b *EthAPIBackend) CurrentHeader() *types.Header {
	return b.eth.blockchain.CurrentHeader()
}

func (b *EthAPIBackend) StateAtBlock(ctx context.Context, block *types.Block, reexec uint64, base *state.StateDB, readOnly bool, preferDisk bool) (*state.StateDB, tracers.StateReleaseFunc, error) {
	return b.eth.stateAtBlock(ctx, block, reexec, base, readOnly, preferDisk)
}

func (b *EthAPIBackend) StateAtTransaction(ctx context.Context, block *types.Block, txIndex int, reexec uint64) (*types.Transaction, vm.BlockContext, *state.StateDB, tracers.StateReleaseFunc, error) {
	return b.eth.stateAtTransaction(ctx, block, txIndex, reexec)
}

func (b *EthAPIBackend) HistoricalRPCService() *rpc.Client {
	return b.eth.historicalRPCService
}

func (b *EthAPIBackend) Genesis() *types.Block {
	return b.eth.blockchain.Genesis()
}<|MERGE_RESOLUTION|>--- conflicted
+++ resolved
@@ -40,11 +40,7 @@
 	"github.com/ethereum/go-ethereum/eth/tracers"
 	"github.com/ethereum/go-ethereum/ethdb"
 	"github.com/ethereum/go-ethereum/event"
-<<<<<<< HEAD
 	"github.com/ethereum/go-ethereum/log"
-	"github.com/ethereum/go-ethereum/miner"
-=======
->>>>>>> 87246f3c
 	"github.com/ethereum/go-ethereum/params"
 	"github.com/ethereum/go-ethereum/rpc"
 )
@@ -197,17 +193,11 @@
 func (b *EthAPIBackend) StateAndHeaderByNumber(ctx context.Context, number rpc.BlockNumber) (*state.StateDB, *types.Header, error) {
 	// Pending state is only known by the miner
 	if number == rpc.PendingBlockNumber {
-<<<<<<< HEAD
-		block, state := b.eth.miner.Pending()
+		block, _, state := b.eth.miner.Pending()
 		if block != nil && state != nil {
 			return state, block.Header(), nil
 		} else {
 			number = rpc.LatestBlockNumber // fall back to latest state
-=======
-		block, _, state := b.eth.miner.Pending()
-		if block == nil || state == nil {
-			return nil, nil, errors.New("pending state is not available")
->>>>>>> 87246f3c
 		}
 	}
 	// Otherwise resolve the block number and return its state
