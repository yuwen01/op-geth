// Copyright 2021 The go-ethereum Authors
// This file is part of the go-ethereum library.
//
// The go-ethereum library is free software: you can redistribute it and/or modify
// it under the terms of the GNU Lesser General Public License as published by
// the Free Software Foundation, either version 3 of the License, or
// (at your option) any later version.
//
// The go-ethereum library is distributed in the hope that it will be useful,
// but WITHOUT ANY WARRANTY; without even the implied warranty of
// MERCHANTABILITY or FITNESS FOR A PARTICULAR PURPOSE. See the
// GNU Lesser General Public License for more details.
//
// You should have received a copy of the GNU Lesser General Public License
// along with the go-ethereum library. If not, see <http://www.gnu.org/licenses/>.

package catalyst

import (
	"bytes"
	"context"
	crand "crypto/rand"
	"errors"
	"fmt"
	"math/big"
	"math/rand"
	"reflect"
	"sync"
	"testing"
	"time"

	"github.com/stretchr/testify/require"

	"github.com/ethereum/go-ethereum/beacon/engine"
	"github.com/ethereum/go-ethereum/common"
	"github.com/ethereum/go-ethereum/common/hexutil"
	"github.com/ethereum/go-ethereum/consensus"
	beaconConsensus "github.com/ethereum/go-ethereum/consensus/beacon"
	"github.com/ethereum/go-ethereum/consensus/ethash"
	"github.com/ethereum/go-ethereum/core"
	"github.com/ethereum/go-ethereum/core/types"
	"github.com/ethereum/go-ethereum/crypto"
	"github.com/ethereum/go-ethereum/crypto/kzg4844"
	"github.com/ethereum/go-ethereum/eth"
	"github.com/ethereum/go-ethereum/eth/downloader"
	"github.com/ethereum/go-ethereum/eth/ethconfig"
	"github.com/ethereum/go-ethereum/internal/version"
	"github.com/ethereum/go-ethereum/miner"
	"github.com/ethereum/go-ethereum/node"
	"github.com/ethereum/go-ethereum/p2p"
	"github.com/ethereum/go-ethereum/params"
	"github.com/ethereum/go-ethereum/rpc"
	"github.com/ethereum/go-ethereum/trie"
)

var (
	// testKey is a private key to use for funding a tester account.
	testKey, _ = crypto.HexToECDSA("b71c71a67e1177ad4e901695e1b4b9ee17ae16c6668d313eac2f96dbcda3f291")

	// testAddr is the Ethereum address of the tester account.
	testAddr = crypto.PubkeyToAddress(testKey.PublicKey)

	testBalance = big.NewInt(2e18)
)

func generateMergeChain(n int, merged bool) (*core.Genesis, []*types.Block) {
	config := *params.AllEthashProtocolChanges
	engine := consensus.Engine(beaconConsensus.New(ethash.NewFaker()))
	if merged {
		config.TerminalTotalDifficulty = common.Big0
		engine = beaconConsensus.NewFaker()
	}
	genesis := &core.Genesis{
		Config: &config,
		Alloc: types.GenesisAlloc{
			testAddr:                  {Balance: testBalance},
			params.BeaconRootsAddress: {Balance: common.Big0, Code: common.Hex2Bytes("3373fffffffffffffffffffffffffffffffffffffffe14604457602036146024575f5ffd5b620180005f350680545f35146037575f5ffd5b6201800001545f5260205ff35b6201800042064281555f359062018000015500")},
			config.DepositContractAddress: {
				// Simple deposit generator, source: https://gist.github.com/lightclient/54abb2af2465d6969fa6d1920b9ad9d7
				Code:    common.Hex2Bytes("6080604052366103aa575f603067ffffffffffffffff811115610025576100246103ae565b5b6040519080825280601f01601f1916602001820160405280156100575781602001600182028036833780820191505090505b5090505f8054906101000a900460ff1660f81b815f8151811061007d5761007c6103db565b5b60200101907effffffffffffffffffffffffffffffffffffffffffffffffffffffffffffff191690815f1a9053505f602067ffffffffffffffff8111156100c7576100c66103ae565b5b6040519080825280601f01601f1916602001820160405280156100f95781602001600182028036833780820191505090505b5090505f8054906101000a900460ff1660f81b815f8151811061011f5761011e6103db565b5b60200101907effffffffffffffffffffffffffffffffffffffffffffffffffffffffffffff191690815f1a9053505f600867ffffffffffffffff811115610169576101686103ae565b5b6040519080825280601f01601f19166020018201604052801561019b5781602001600182028036833780820191505090505b5090505f8054906101000a900460ff1660f81b815f815181106101c1576101c06103db565b5b60200101907effffffffffffffffffffffffffffffffffffffffffffffffffffffffffffff191690815f1a9053505f606067ffffffffffffffff81111561020b5761020a6103ae565b5b6040519080825280601f01601f19166020018201604052801561023d5781602001600182028036833780820191505090505b5090505f8054906101000a900460ff1660f81b815f81518110610263576102626103db565b5b60200101907effffffffffffffffffffffffffffffffffffffffffffffffffffffffffffff191690815f1a9053505f600867ffffffffffffffff8111156102ad576102ac6103ae565b5b6040519080825280601f01601f1916602001820160405280156102df5781602001600182028036833780820191505090505b5090505f8054906101000a900460ff1660f81b815f81518110610305576103046103db565b5b60200101907effffffffffffffffffffffffffffffffffffffffffffffffffffffffffffff191690815f1a9053505f8081819054906101000a900460ff168092919061035090610441565b91906101000a81548160ff021916908360ff160217905550507f649bbc62d0e31342afea4e5cd82d4049e7e1ee912fc0889aa790803be39038c585858585856040516103a09594939291906104d9565b60405180910390a1005b5f80fd5b7f4e487b71000000000000000000000000000000000000000000000000000000005f52604160045260245ffd5b7f4e487b71000000000000000000000000000000000000000000000000000000005f52603260045260245ffd5b7f4e487b71000000000000000000000000000000000000000000000000000000005f52601160045260245ffd5b5f60ff82169050919050565b5f61044b82610435565b915060ff820361045e5761045d610408565b5b600182019050919050565b5f81519050919050565b5f82825260208201905092915050565b8281835e5f83830152505050565b5f601f19601f8301169050919050565b5f6104ab82610469565b6104b58185610473565b93506104c5818560208601610483565b6104ce81610491565b840191505092915050565b5f60a0820190508181035f8301526104f181886104a1565b9050818103602083015261050581876104a1565b9050818103604083015261051981866104a1565b9050818103606083015261052d81856104a1565b9050818103608083015261054181846104a1565b9050969550505050505056fea26469706673582212208569967e58690162d7d6fe3513d07b393b4c15e70f41505cbbfd08f53eba739364736f6c63430008190033"),
				Nonce:   0,
				Balance: big.NewInt(0),
			},
		},
		ExtraData:  []byte("test genesis"),
		Timestamp:  9000,
		BaseFee:    big.NewInt(params.InitialBaseFee),
		Difficulty: big.NewInt(0),
	}
	testNonce := uint64(0)
	generate := func(i int, g *core.BlockGen) {
		g.OffsetTime(5)
		g.SetExtra([]byte("test"))
		tx, _ := types.SignTx(types.NewTransaction(testNonce, common.HexToAddress("0x9a9070028361F7AAbeB3f2F2Dc07F82C4a98A02a"), big.NewInt(1), params.TxGas, big.NewInt(params.InitialBaseFee*2), nil), types.LatestSigner(&config), testKey)
		g.AddTx(tx)
		testNonce++
	}
	_, blocks, _ := core.GenerateChainWithGenesis(genesis, engine, n, generate)

	if !merged {
		totalDifficulty := big.NewInt(0)
		for _, b := range blocks {
			totalDifficulty.Add(totalDifficulty, b.Difficulty())
		}
		config.TerminalTotalDifficulty = totalDifficulty
	}

	return genesis, blocks
}

func TestEth2AssembleBlock(t *testing.T) {
	genesis, blocks := generateMergeChain(10, false)
	n, ethservice := startEthService(t, genesis, blocks)
	defer n.Close()

	api := NewConsensusAPI(ethservice)
	signer := types.NewEIP155Signer(ethservice.BlockChain().Config().ChainID)
	tx, err := types.SignTx(types.NewTransaction(uint64(10), blocks[9].Coinbase(), big.NewInt(1000), params.TxGas, big.NewInt(params.InitialBaseFee), nil), signer, testKey)
	if err != nil {
		t.Fatalf("error signing transaction, err=%v", err)
	}
	ethservice.TxPool().Add([]*types.Transaction{tx}, true, true)
	blockParams := engine.PayloadAttributes{
		Timestamp: blocks[9].Time() + 5,
	}
	// The miner needs to pick up on the txs in the pool, so a few retries might be
	// needed.
	if _, testErr := assembleWithTransactions(api, blocks[9].Hash(), &blockParams, 1); testErr != nil {
		t.Fatal(testErr)
	}
}

// assembleWithTransactions tries to assemble a block, retrying until it has 'want',
// number of transactions in it, or it has retried three times.
func assembleWithTransactions(api *ConsensusAPI, parentHash common.Hash, params *engine.PayloadAttributes, want int) (execData *engine.ExecutableData, err error) {
	for retries := 3; retries > 0; retries-- {
		execData, err = assembleBlock(api, parentHash, params)
		if err != nil {
			return nil, err
		}
		if have, want := len(execData.Transactions), want; have != want {
			err = fmt.Errorf("invalid number of transactions, have %d want %d", have, want)
			continue
		}
		return execData, nil
	}
	return nil, err
}

func TestEth2AssembleBlockWithAnotherBlocksTxs(t *testing.T) {
	genesis, blocks := generateMergeChain(10, false)
	n, ethservice := startEthService(t, genesis, blocks[:9])
	defer n.Close()

	api := NewConsensusAPI(ethservice)

	// Put the 10th block's tx in the pool and produce a new block
	txs := blocks[9].Transactions()
	api.eth.TxPool().Add(txs, false, true)
	blockParams := engine.PayloadAttributes{
		Timestamp: blocks[8].Time() + 5,
	}
	// The miner needs to pick up on the txs in the pool, so a few retries might be
	// needed.
	if _, err := assembleWithTransactions(api, blocks[8].Hash(), &blockParams, blocks[9].Transactions().Len()); err != nil {
		t.Fatal(err)
	}
}

func TestSetHeadBeforeTotalDifficulty(t *testing.T) {
	genesis, blocks := generateMergeChain(10, false)
	n, ethservice := startEthService(t, genesis, blocks)
	defer n.Close()

	api := NewConsensusAPI(ethservice)
	fcState := engine.ForkchoiceStateV1{
		HeadBlockHash:      blocks[5].Hash(),
		SafeBlockHash:      common.Hash{},
		FinalizedBlockHash: common.Hash{},
	}
	if resp, err := api.ForkchoiceUpdatedV1(fcState, nil); err != nil {
		t.Errorf("fork choice updated should not error: %v", err)
	} else if resp.PayloadStatus.Status != engine.INVALID_TERMINAL_BLOCK.Status {
		t.Errorf("fork choice updated before total terminal difficulty should be INVALID")
	}
}

func TestEth2PrepareAndGetPayload(t *testing.T) {
	genesis, blocks := generateMergeChain(10, false)
	// We need to properly set the terminal total difficulty
	genesis.Config.TerminalTotalDifficulty.Sub(genesis.Config.TerminalTotalDifficulty, blocks[9].Difficulty())
	n, ethservice := startEthService(t, genesis, blocks[:9])
	defer n.Close()

	api := NewConsensusAPI(ethservice)

	// Put the 10th block's tx in the pool and produce a new block
	txs := blocks[9].Transactions()
	ethservice.TxPool().Add(txs, true, true)
	blockParams := engine.PayloadAttributes{
		Timestamp: blocks[8].Time() + 5,
	}
	fcState := engine.ForkchoiceStateV1{
		HeadBlockHash:      blocks[8].Hash(),
		SafeBlockHash:      common.Hash{},
		FinalizedBlockHash: common.Hash{},
	}
	resp, err := api.ForkchoiceUpdatedV1(fcState, &blockParams)
	if err != nil {
		t.Fatalf("error preparing payload, err=%v", err)
	}
<<<<<<< HEAD
=======
	// give the payload some time to be built
>>>>>>> 293a300d
	payloadID := (&miner.BuildPayloadArgs{
		Parent:       fcState.HeadBlockHash,
		Timestamp:    blockParams.Timestamp,
		FeeRecipient: blockParams.SuggestedFeeRecipient,
		Random:       blockParams.Random,
		BeaconRoot:   blockParams.BeaconRoot,
		Version:      engine.PayloadV1,
	}).Id()
<<<<<<< HEAD
	require.Equal(t, payloadID, *resp.PayloadID)
	require.NoError(t, waitForApiPayloadToBuild(api, *resp.PayloadID))
	execData, err := api.GetPayloadV1(payloadID)
=======
	execData, err := api.getPayload(payloadID, true)
>>>>>>> 293a300d
	if err != nil {
		t.Fatalf("error getting payload, err=%v", err)
	}
	if len(execData.ExecutionPayload.Transactions) != blocks[9].Transactions().Len() {
		t.Fatalf("invalid number of transactions %d != 1", len(execData.ExecutionPayload.Transactions))
	}
	// Test invalid payloadID
	var invPayload engine.PayloadID
	copy(invPayload[:], payloadID[:])
	invPayload[0] = ^invPayload[0]
	_, err = api.GetPayloadV1(invPayload)
	if err == nil {
		t.Fatal("expected error retrieving invalid payload")
	}
}

func checkLogEvents(t *testing.T, logsCh <-chan []*types.Log, rmLogsCh <-chan core.RemovedLogsEvent, wantNew, wantRemoved int) {
	t.Helper()

	if len(logsCh) != wantNew {
		t.Fatalf("wrong number of log events: got %d, want %d", len(logsCh), wantNew)
	}
	if len(rmLogsCh) != wantRemoved {
		t.Fatalf("wrong number of removed log events: got %d, want %d", len(rmLogsCh), wantRemoved)
	}
	// Drain events.
	for i := 0; i < len(logsCh); i++ {
		<-logsCh
	}
	for i := 0; i < len(rmLogsCh); i++ {
		<-rmLogsCh
	}
}

func TestInvalidPayloadTimestamp(t *testing.T) {
	genesis, preMergeBlocks := generateMergeChain(10, false)
	n, ethservice := startEthService(t, genesis, preMergeBlocks)
	defer n.Close()
	var (
		api    = NewConsensusAPI(ethservice)
		parent = ethservice.BlockChain().CurrentBlock()
	)
	tests := []struct {
		time      uint64
		shouldErr bool
	}{
		{0, true},
		{parent.Time, true},
		{parent.Time - 1, true},
		{parent.Time + 1, false},
		{uint64(time.Now().Unix()) + uint64(time.Minute), false},
	}

	for i, test := range tests {
		t.Run(fmt.Sprintf("Timestamp test: %v", i), func(t *testing.T) {
			params := engine.PayloadAttributes{
				Timestamp:             test.time,
				Random:                crypto.Keccak256Hash([]byte{byte(123)}),
				SuggestedFeeRecipient: parent.Coinbase,
			}
			fcState := engine.ForkchoiceStateV1{
				HeadBlockHash:      parent.Hash(),
				SafeBlockHash:      common.Hash{},
				FinalizedBlockHash: common.Hash{},
			}
			_, err := api.ForkchoiceUpdatedV1(fcState, &params)
			if test.shouldErr && err == nil {
				t.Fatalf("expected error preparing payload with invalid timestamp, err=%v", err)
			} else if !test.shouldErr && err != nil {
				t.Fatalf("error preparing payload with valid timestamp, err=%v", err)
			}
		})
	}
}

func TestEth2NewBlock(t *testing.T) {
	genesis, preMergeBlocks := generateMergeChain(10, false)
	n, ethservice := startEthService(t, genesis, preMergeBlocks)
	defer n.Close()

	var (
		api    = NewConsensusAPI(ethservice)
		parent = preMergeBlocks[len(preMergeBlocks)-1]

		// This EVM code generates a log when the contract is created.
		logCode = common.Hex2Bytes("60606040525b7f24ec1d3ff24c2f6ff210738839dbc339cd45a5294d85c79361016243157aae7b60405180905060405180910390a15b600a8060416000396000f360606040526008565b00")
	)
	// The event channels.
	newLogCh := make(chan []*types.Log, 10)
	rmLogsCh := make(chan core.RemovedLogsEvent, 10)
	ethservice.BlockChain().SubscribeLogsEvent(newLogCh)
	ethservice.BlockChain().SubscribeRemovedLogsEvent(rmLogsCh)

	for i := 0; i < 10; i++ {
		statedb, _ := ethservice.BlockChain().StateAt(parent.Root())
		nonce := statedb.GetNonce(testAddr)
		tx, _ := types.SignTx(types.NewContractCreation(nonce, new(big.Int), 1000000, big.NewInt(2*params.InitialBaseFee), logCode), types.LatestSigner(ethservice.BlockChain().Config()), testKey)
		ethservice.TxPool().Add([]*types.Transaction{tx}, true, true)

		execData, err := assembleWithTransactions(api, parent.Hash(), &engine.PayloadAttributes{
			Timestamp: parent.Time() + 5,
		}, 1)
		if err != nil {
			t.Fatalf("Failed to create the executable data, block %d: %v", i, err)
		}
		block, err := engine.ExecutableDataToBlock(*execData, nil, nil, nil)
		if err != nil {
			t.Fatalf("Failed to convert executable data to block %v", err)
		}
		newResp, err := api.NewPayloadV1(*execData)
		switch {
		case err != nil:
			t.Fatalf("Failed to insert block: %v", err)
		case newResp.Status != "VALID":
			t.Fatalf("Failed to insert block: %v", newResp.Status)
		case ethservice.BlockChain().CurrentBlock().Number.Uint64() != block.NumberU64()-1:
			t.Fatalf("Chain head shouldn't be updated")
		}
		checkLogEvents(t, newLogCh, rmLogsCh, 0, 0)
		fcState := engine.ForkchoiceStateV1{
			HeadBlockHash:      block.Hash(),
			SafeBlockHash:      block.Hash(),
			FinalizedBlockHash: block.Hash(),
		}
		if _, err := api.ForkchoiceUpdatedV1(fcState, nil); err != nil {
			t.Fatalf("Failed to insert block: %v", err)
		}
		if have, want := ethservice.BlockChain().CurrentBlock().Number.Uint64(), block.NumberU64(); have != want {
			t.Fatalf("Chain head should be updated, have %d want %d", have, want)
		}
		checkLogEvents(t, newLogCh, rmLogsCh, 1, 0)

		parent = block
	}

	// Introduce fork chain
	var (
		head = ethservice.BlockChain().CurrentBlock().Number.Uint64()
	)
	parent = preMergeBlocks[len(preMergeBlocks)-1]
	for i := 0; i < 10; i++ {
		execData, err := assembleBlock(api, parent.Hash(), &engine.PayloadAttributes{
			Timestamp: parent.Time() + 6,
		})
		if err != nil {
			t.Fatalf("Failed to create the executable data %v", err)
		}
		block, err := engine.ExecutableDataToBlock(*execData, nil, nil, nil)
		if err != nil {
			t.Fatalf("Failed to convert executable data to block %v", err)
		}
		newResp, err := api.NewPayloadV1(*execData)
		if err != nil || newResp.Status != "VALID" {
			t.Fatalf("Failed to insert block: %v", err)
		}
		if ethservice.BlockChain().CurrentBlock().Number.Uint64() != head {
			t.Fatalf("Chain head shouldn't be updated")
		}

		fcState := engine.ForkchoiceStateV1{
			HeadBlockHash:      block.Hash(),
			SafeBlockHash:      block.Hash(),
			FinalizedBlockHash: block.Hash(),
		}
		if _, err := api.ForkchoiceUpdatedV1(fcState, nil); err != nil {
			t.Fatalf("Failed to insert block: %v", err)
		}
		if ethservice.BlockChain().CurrentBlock().Number.Uint64() != block.NumberU64() {
			t.Fatalf("Chain head should be updated")
		}
		parent, head = block, block.NumberU64()
	}
}

func TestEth2DeepReorg(t *testing.T) {
	// TODO (MariusVanDerWijden) TestEth2DeepReorg is currently broken, because it tries to reorg
	// before the totalTerminalDifficulty threshold
	/*
		genesis, preMergeBlocks := generateMergeChain(core.TriesInMemory * 2, false)
		n, ethservice := startEthService(t, genesis, preMergeBlocks)
		defer n.Close()

		var (
			api    = NewConsensusAPI(ethservice, nil)
			parent = preMergeBlocks[len(preMergeBlocks)-core.TriesInMemory-1]
			head   = ethservice.BlockChain().CurrentBlock().Number.Uint64()()
		)
		if ethservice.BlockChain().HasBlockAndState(parent.Hash(), parent.NumberU64()) {
			t.Errorf("Block %d not pruned", parent.NumberU64())
		}
		for i := 0; i < 10; i++ {
			execData, err := api.assembleBlock(AssembleBlockParams{
				ParentHash: parent.Hash(),
				Timestamp:  parent.Time() + 5,
			})
			if err != nil {
				t.Fatalf("Failed to create the executable data %v", err)
			}
			block, err := ExecutableDataToBlock(ethservice.BlockChain().Config(), parent.Header(), *execData)
			if err != nil {
				t.Fatalf("Failed to convert executable data to block %v", err)
			}
			newResp, err := api.ExecutePayload(*execData)
			if err != nil || newResp.Status != "VALID" {
				t.Fatalf("Failed to insert block: %v", err)
			}
			if ethservice.BlockChain().CurrentBlock().Number.Uint64()() != head {
				t.Fatalf("Chain head shouldn't be updated")
			}
			if err := api.setHead(block.Hash()); err != nil {
				t.Fatalf("Failed to set head: %v", err)
			}
			if ethservice.BlockChain().CurrentBlock().Number.Uint64()() != block.NumberU64() {
				t.Fatalf("Chain head should be updated")
			}
			parent, head = block, block.NumberU64()
		}
	*/
}

// startEthService creates a full node instance for testing.
func startEthService(t *testing.T, genesis *core.Genesis, blocks []*types.Block) (*node.Node, *eth.Ethereum) {
	mcfg := miner.DefaultConfig
	mcfg.PendingFeeRecipient = testAddr
	ethcfg := &ethconfig.Config{Genesis: genesis, SyncMode: downloader.FullSync, TrieTimeout: time.Minute, TrieDirtyCache: 256, TrieCleanCache: 256, Miner: mcfg}
	return startEthServiceWithConfigFn(t, blocks, ethcfg)
}

func startEthServiceWithConfigFn(t *testing.T, blocks []*types.Block, ethcfg *ethconfig.Config) (*node.Node, *eth.Ethereum) {
	t.Helper()

	n, err := node.New(&node.Config{
		P2P: p2p.Config{
			ListenAddr:  "0.0.0.0:0",
			NoDiscovery: true,
			MaxPeers:    25,
		}})
	if err != nil {
		t.Fatal("can't create node:", err)
	}

<<<<<<< HEAD
	// default eth config is moved to startEthService
=======
	mcfg := miner.DefaultConfig
	ethcfg := &ethconfig.Config{Genesis: genesis, SyncMode: downloader.FullSync, TrieTimeout: time.Minute, TrieDirtyCache: 256, TrieCleanCache: 256, Miner: mcfg}
>>>>>>> 293a300d
	ethservice, err := eth.New(n, ethcfg)
	if err != nil {
		t.Fatal("can't create eth service:", err)
	}
	if err := n.Start(); err != nil {
		t.Fatal("can't start node:", err)
	}
	if _, err := ethservice.BlockChain().InsertChain(blocks); err != nil {
		n.Close()
		t.Fatal("can't import test blocks:", err)
	}

	ethservice.SetSynced()
	return n, ethservice
}

func TestFullAPI(t *testing.T) {
	genesis, preMergeBlocks := generateMergeChain(10, false)
	n, ethservice := startEthService(t, genesis, preMergeBlocks)
	defer n.Close()
	var (
		parent = ethservice.BlockChain().CurrentBlock()
		// This EVM code generates a log when the contract is created.
		logCode = common.Hex2Bytes("60606040525b7f24ec1d3ff24c2f6ff210738839dbc339cd45a5294d85c79361016243157aae7b60405180905060405180910390a15b600a8060416000396000f360606040526008565b00")
	)

	callback := func(parent *types.Header) {
		statedb, _ := ethservice.BlockChain().StateAt(parent.Root)
		nonce := statedb.GetNonce(testAddr)
		tx, _ := types.SignTx(types.NewContractCreation(nonce, new(big.Int), 1000000, big.NewInt(2*params.InitialBaseFee), logCode), types.LatestSigner(ethservice.BlockChain().Config()), testKey)
		ethservice.TxPool().Add([]*types.Transaction{tx}, true, false)
	}

	setupBlocks(t, ethservice, 10, parent, callback, nil, nil)
}

func setupBlocks(t *testing.T, ethservice *eth.Ethereum, n int, parent *types.Header, callback func(parent *types.Header), withdrawals [][]*types.Withdrawal, beaconRoots []common.Hash) []*types.Header {
	api := NewConsensusAPI(ethservice)
	var blocks []*types.Header
	for i := 0; i < n; i++ {
		callback(parent)
		var w []*types.Withdrawal
		if withdrawals != nil {
			w = withdrawals[i]
		}
		var h *common.Hash
		if beaconRoots != nil {
			h = &beaconRoots[i]
		}

		envelope := getNewEnvelope(t, api, parent, w, h)
		execResp, err := api.newPayload(*envelope.ExecutionPayload, []common.Hash{}, h, envelope.Requests, false)
		if err != nil {
			t.Fatalf("can't execute payload: %v", err)
		}
		if execResp.Status != engine.VALID {
			t.Fatalf("invalid status: %v %s", execResp.Status, *execResp.ValidationError)
		}
		payload := envelope.ExecutionPayload
		fcState := engine.ForkchoiceStateV1{
			HeadBlockHash:      payload.BlockHash,
			SafeBlockHash:      payload.ParentHash,
			FinalizedBlockHash: payload.ParentHash,
		}
		if _, err := api.ForkchoiceUpdatedV1(fcState, nil); err != nil {
			t.Fatalf("Failed to insert block: %v", err)
		}
		if ethservice.BlockChain().CurrentBlock().Number.Uint64() != payload.Number {
			t.Fatal("Chain head should be updated")
		}
		if ethservice.BlockChain().CurrentFinalBlock().Number.Uint64() != payload.Number-1 {
			t.Fatal("Finalized block should be updated")
		}
		parent = ethservice.BlockChain().CurrentBlock()
		blocks = append(blocks, parent)
	}
	return blocks
}

func TestExchangeTransitionConfig(t *testing.T) {
	genesis, preMergeBlocks := generateMergeChain(10, false)
	n, ethservice := startEthService(t, genesis, preMergeBlocks)
	defer n.Close()

	// invalid ttd
	api := NewConsensusAPI(ethservice)
	config := engine.TransitionConfigurationV1{
		TerminalTotalDifficulty: (*hexutil.Big)(big.NewInt(0)),
		TerminalBlockHash:       common.Hash{},
		TerminalBlockNumber:     0,
	}
	if _, err := api.ExchangeTransitionConfigurationV1(config); err == nil {
		t.Fatal("expected error on invalid config, invalid ttd")
	}
	// invalid terminal block hash
	config = engine.TransitionConfigurationV1{
		TerminalTotalDifficulty: (*hexutil.Big)(genesis.Config.TerminalTotalDifficulty),
		TerminalBlockHash:       common.Hash{1},
		TerminalBlockNumber:     0,
	}
	if _, err := api.ExchangeTransitionConfigurationV1(config); err == nil {
		t.Fatal("expected error on invalid config, invalid hash")
	}
	// valid config
	config = engine.TransitionConfigurationV1{
		TerminalTotalDifficulty: (*hexutil.Big)(genesis.Config.TerminalTotalDifficulty),
		TerminalBlockHash:       common.Hash{},
		TerminalBlockNumber:     0,
	}
	if _, err := api.ExchangeTransitionConfigurationV1(config); err != nil {
		t.Fatalf("expected no error on valid config, got %v", err)
	}
	// valid config
	config = engine.TransitionConfigurationV1{
		TerminalTotalDifficulty: (*hexutil.Big)(genesis.Config.TerminalTotalDifficulty),
		TerminalBlockHash:       preMergeBlocks[5].Hash(),
		TerminalBlockNumber:     6,
	}
	if _, err := api.ExchangeTransitionConfigurationV1(config); err != nil {
		t.Fatalf("expected no error on valid config, got %v", err)
	}
}

/*
TestNewPayloadOnInvalidChain sets up a valid chain and tries to feed blocks
from an invalid chain to test if latestValidHash (LVH) works correctly.

We set up the following chain where P1 ... Pn and P1” are valid while
P1' is invalid.
We expect
(1) The LVH to point to the current inserted payload if it was valid.
(2) The LVH to point to the valid parent on an invalid payload (if the parent is available).
(3) If the parent is unavailable, the LVH should not be set.

	CommonAncestor◄─▲── P1 ◄── P2  ◄─ P3  ◄─ ... ◄─ Pn
	                │
	                └── P1' ◄─ P2' ◄─ P3' ◄─ ... ◄─ Pn'
	                │
	                └── P1''
*/
func TestNewPayloadOnInvalidChain(t *testing.T) {
	genesis, preMergeBlocks := generateMergeChain(10, false)
	n, ethservice := startEthService(t, genesis, preMergeBlocks)
	defer n.Close()

	var (
		api    = NewConsensusAPI(ethservice)
		parent = ethservice.BlockChain().CurrentBlock()
		signer = types.LatestSigner(ethservice.BlockChain().Config())
		// This EVM code generates a log when the contract is created.
		logCode = common.Hex2Bytes("60606040525b7f24ec1d3ff24c2f6ff210738839dbc339cd45a5294d85c79361016243157aae7b60405180905060405180910390a15b600a8060416000396000f360606040526008565b00")
	)
	for i := 0; i < 10; i++ {
		statedb, _ := ethservice.BlockChain().StateAt(parent.Root)
		tx := types.MustSignNewTx(testKey, signer, &types.LegacyTx{
			Nonce:    statedb.GetNonce(testAddr),
			Value:    new(big.Int),
			Gas:      1000000,
			GasPrice: big.NewInt(2 * params.InitialBaseFee),
			Data:     logCode,
		})
		ethservice.TxPool().Add([]*types.Transaction{tx}, false, true)
		var (
			params = engine.PayloadAttributes{
				Timestamp:             parent.Time + 1,
				Random:                crypto.Keccak256Hash([]byte{byte(i)}),
				SuggestedFeeRecipient: parent.Coinbase,
			}
			fcState = engine.ForkchoiceStateV1{
				HeadBlockHash:      parent.Hash(),
				SafeBlockHash:      common.Hash{},
				FinalizedBlockHash: common.Hash{},
			}
			payload *engine.ExecutionPayloadEnvelope
			resp    engine.ForkChoiceResponse
			err     error
		)
		for i := 0; ; i++ {
			if resp, err = api.ForkchoiceUpdatedV1(fcState, &params); err != nil {
				t.Fatalf("error preparing payload, err=%v", err)
			}
			if resp.PayloadStatus.Status != engine.VALID {
				t.Fatalf("error preparing payload, invalid status: %v", resp.PayloadStatus.Status)
			}
<<<<<<< HEAD
			require.NoError(t, waitForApiPayloadToBuild(api, *resp.PayloadID))
			if payload, err = api.GetPayloadV1(*resp.PayloadID); err != nil {
=======
			// give the payload some time to be built
			if payload, err = api.getPayload(*resp.PayloadID, true); err != nil {
>>>>>>> 293a300d
				t.Fatalf("can't get payload: %v", err)
			}
			if len(payload.ExecutionPayload.Transactions) > 0 {
				break
			}
			// No luck this time we need to update the params and try again.
			params.Timestamp = params.Timestamp + 1
			if i > 10 {
				t.Fatalf("payload should not be empty")
			}
		}
		execResp, err := api.NewPayloadV1(*payload.ExecutionPayload)
		if err != nil {
			t.Fatalf("can't execute payload: %v", err)
		}
		if execResp.Status != engine.VALID {
			t.Fatalf("invalid status: %v", execResp.Status)
		}
		fcState = engine.ForkchoiceStateV1{
			HeadBlockHash:      payload.ExecutionPayload.BlockHash,
			SafeBlockHash:      payload.ExecutionPayload.ParentHash,
			FinalizedBlockHash: payload.ExecutionPayload.ParentHash,
		}
		if _, err := api.ForkchoiceUpdatedV1(fcState, nil); err != nil {
			t.Fatalf("Failed to insert block: %v", err)
		}
		if ethservice.BlockChain().CurrentBlock().Number.Uint64() != payload.ExecutionPayload.Number {
			t.Fatalf("Chain head should be updated")
		}
		parent = ethservice.BlockChain().CurrentBlock()
	}
}

func assembleEnvelope(api *ConsensusAPI, parentHash common.Hash, params *engine.PayloadAttributes) (*engine.ExecutionPayloadEnvelope, error) {
	args := &miner.BuildPayloadArgs{
		Parent:       parentHash,
		Timestamp:    params.Timestamp,
		FeeRecipient: params.SuggestedFeeRecipient,
		Random:       params.Random,
		Withdrawals:  params.Withdrawals,
		BeaconRoot:   params.BeaconRoot,
	}
	payload, err := api.eth.Miner().BuildPayload(args, false)
	if err != nil {
		return nil, err
	}
<<<<<<< HEAD
	waitForPayloadToBuild(payload)
	return payload.ResolveFull().ExecutionPayload, nil
=======
	return payload.ResolveFull(), nil
}

func assembleBlock(api *ConsensusAPI, parentHash common.Hash, params *engine.PayloadAttributes) (*engine.ExecutableData, error) {
	envelope, err := assembleEnvelope(api, parentHash, params)
	if err != nil {
		return nil, err
	}
	return envelope.ExecutionPayload, nil
>>>>>>> 293a300d
}

func TestEmptyBlocks(t *testing.T) {
	genesis, preMergeBlocks := generateMergeChain(10, false)
	n, ethservice := startEthService(t, genesis, preMergeBlocks)
	defer n.Close()

	commonAncestor := ethservice.BlockChain().CurrentBlock()
	api := NewConsensusAPI(ethservice)

	// Setup 10 blocks on the canonical chain
	setupBlocks(t, ethservice, 10, commonAncestor, func(parent *types.Header) {}, nil, nil)

	// (1) check LatestValidHash by sending a normal payload (P1'')
	payload := getNewPayload(t, api, commonAncestor, nil, nil)

	status, err := api.NewPayloadV1(*payload)
	if err != nil {
		t.Fatal(err)
	}
	if status.Status != engine.VALID {
		t.Errorf("invalid status: expected VALID got: %v", status.Status)
	}
	if !bytes.Equal(status.LatestValidHash[:], payload.BlockHash[:]) {
		t.Fatalf("invalid LVH: got %v want %v", status.LatestValidHash, payload.BlockHash)
	}

	// (2) Now send P1' which is invalid
	payload = getNewPayload(t, api, commonAncestor, nil, nil)
	payload.GasUsed += 1
	payload = setBlockhash(payload)
	// Now latestValidHash should be the common ancestor
	status, err = api.NewPayloadV1(*payload)
	if err != nil {
		t.Fatal(err)
	}
	if status.Status != engine.INVALID {
		t.Errorf("invalid status: expected INVALID got: %v", status.Status)
	}
	// Expect 0x0 on INVALID block on top of PoW block
	expected := common.Hash{}
	if !bytes.Equal(status.LatestValidHash[:], expected[:]) {
		t.Fatalf("invalid LVH: got %v want %v", status.LatestValidHash, expected)
	}

	// (3) Now send a payload with unknown parent
	payload = getNewPayload(t, api, commonAncestor, nil, nil)
	payload.ParentHash = common.Hash{1}
	payload = setBlockhash(payload)
	// Now latestValidHash should be the common ancestor
	status, err = api.NewPayloadV1(*payload)
	if err != nil {
		t.Fatal(err)
	}
	if status.Status != engine.SYNCING {
		t.Errorf("invalid status: expected SYNCING got: %v", status.Status)
	}
	if status.LatestValidHash != nil {
		t.Fatalf("invalid LVH: got %v wanted nil", status.LatestValidHash)
	}
}

func getNewEnvelope(t *testing.T, api *ConsensusAPI, parent *types.Header, withdrawals []*types.Withdrawal, beaconRoot *common.Hash) *engine.ExecutionPayloadEnvelope {
	params := engine.PayloadAttributes{
		Timestamp:             parent.Time + 1,
		Random:                crypto.Keccak256Hash([]byte{byte(1)}),
		SuggestedFeeRecipient: parent.Coinbase,
		Withdrawals:           withdrawals,
		BeaconRoot:            beaconRoot,
	}

	envelope, err := assembleEnvelope(api, parent.Hash(), &params)
	if err != nil {
		t.Fatal(err)
	}
	return envelope
}

func getNewPayload(t *testing.T, api *ConsensusAPI, parent *types.Header, withdrawals []*types.Withdrawal, beaconRoot *common.Hash) *engine.ExecutableData {
	return getNewEnvelope(t, api, parent, withdrawals, beaconRoot).ExecutionPayload
}

// setBlockhash sets the blockhash of a modified ExecutableData.
// Can be used to make modified payloads look valid.
func setBlockhash(data *engine.ExecutableData) *engine.ExecutableData {
	txs, _ := decodeTransactions(data.Transactions)
	number := big.NewInt(0)
	number.SetUint64(data.Number)
	header := &types.Header{
		ParentHash:  data.ParentHash,
		UncleHash:   types.EmptyUncleHash,
		Coinbase:    data.FeeRecipient,
		Root:        data.StateRoot,
		TxHash:      types.DeriveSha(types.Transactions(txs), trie.NewStackTrie(nil)),
		ReceiptHash: data.ReceiptsRoot,
		Bloom:       types.BytesToBloom(data.LogsBloom),
		Difficulty:  common.Big0,
		Number:      number,
		GasLimit:    data.GasLimit,
		GasUsed:     data.GasUsed,
		Time:        data.Timestamp,
		BaseFee:     data.BaseFeePerGas,
		Extra:       data.ExtraData,
		MixDigest:   data.Random,
	}
	block := types.NewBlockWithHeader(header).WithBody(types.Body{Transactions: txs})
	data.BlockHash = block.Hash()
	return data
}

func decodeTransactions(enc [][]byte) ([]*types.Transaction, error) {
	var txs = make([]*types.Transaction, len(enc))
	for i, encTx := range enc {
		var tx types.Transaction
		if err := tx.UnmarshalBinary(encTx); err != nil {
			return nil, fmt.Errorf("invalid transaction %d: %v", i, err)
		}
		txs[i] = &tx
	}
	return txs, nil
}

func TestTrickRemoteBlockCache(t *testing.T) {
	// Setup two nodes
	genesis, preMergeBlocks := generateMergeChain(10, false)
	nodeA, ethserviceA := startEthService(t, genesis, preMergeBlocks)
	nodeB, ethserviceB := startEthService(t, genesis, preMergeBlocks)
	defer nodeA.Close()
	defer nodeB.Close()
	for nodeB.Server().NodeInfo().Ports.Listener == 0 {
		time.Sleep(250 * time.Millisecond)
	}
	nodeA.Server().AddPeer(nodeB.Server().Self())
	nodeB.Server().AddPeer(nodeA.Server().Self())
	apiA := NewConsensusAPI(ethserviceA)
	apiB := NewConsensusAPI(ethserviceB)

	commonAncestor := ethserviceA.BlockChain().CurrentBlock()

	// Setup 10 blocks on the canonical chain
	setupBlocks(t, ethserviceA, 10, commonAncestor, func(parent *types.Header) {}, nil, nil)
	commonAncestor = ethserviceA.BlockChain().CurrentBlock()

	var invalidChain []*engine.ExecutableData
	// create a valid payload (P1)
	//payload1 := getNewPayload(t, apiA, commonAncestor)
	//invalidChain = append(invalidChain, payload1)

	// create an invalid payload2 (P2)
	payload2 := getNewPayload(t, apiA, commonAncestor, nil, nil)
	//payload2.ParentHash = payload1.BlockHash
	payload2.GasUsed += 1
	payload2 = setBlockhash(payload2)
	invalidChain = append(invalidChain, payload2)

	head := payload2
	// create some valid payloads on top
	for i := 0; i < 10; i++ {
		payload := getNewPayload(t, apiA, commonAncestor, nil, nil)
		payload.ParentHash = head.BlockHash
		payload = setBlockhash(payload)
		invalidChain = append(invalidChain, payload)
		head = payload
	}

	// feed the payloads to node B
	for _, payload := range invalidChain {
		status, err := apiB.NewPayloadV1(*payload)
		if err != nil {
			panic(err)
		}
		if status.Status == engine.VALID {
			t.Error("invalid status: VALID on an invalid chain")
		}
		// Now reorg to the head of the invalid chain
		resp, err := apiB.ForkchoiceUpdatedV1(engine.ForkchoiceStateV1{HeadBlockHash: payload.BlockHash, SafeBlockHash: payload.BlockHash, FinalizedBlockHash: payload.ParentHash}, nil)
		if err != nil {
			t.Fatal(err)
		}
		if resp.PayloadStatus.Status == engine.VALID {
			t.Error("invalid status: VALID on an invalid chain")
		}
		time.Sleep(100 * time.Millisecond)
	}
}

func TestInvalidBloom(t *testing.T) {
	genesis, preMergeBlocks := generateMergeChain(10, false)
	n, ethservice := startEthService(t, genesis, preMergeBlocks)
	defer n.Close()

	commonAncestor := ethservice.BlockChain().CurrentBlock()
	api := NewConsensusAPI(ethservice)

	// Setup 10 blocks on the canonical chain
	setupBlocks(t, ethservice, 10, commonAncestor, func(parent *types.Header) {}, nil, nil)

	// (1) check LatestValidHash by sending a normal payload (P1'')
	payload := getNewPayload(t, api, commonAncestor, nil, nil)
	payload.LogsBloom = append(payload.LogsBloom, byte(1))
	status, err := api.NewPayloadV1(*payload)
	if err != nil {
		t.Fatal(err)
	}
	if status.Status != engine.INVALID {
		t.Errorf("invalid status: expected INVALID got: %v", status.Status)
	}
}

func TestNewPayloadOnInvalidTerminalBlock(t *testing.T) {
	genesis, preMergeBlocks := generateMergeChain(100, false)
	n, ethservice := startEthService(t, genesis, preMergeBlocks)
	defer n.Close()
	api := NewConsensusAPI(ethservice)

	// Test parent already post TTD in FCU
	parent := preMergeBlocks[len(preMergeBlocks)-2]
	fcState := engine.ForkchoiceStateV1{
		HeadBlockHash:      parent.Hash(),
		SafeBlockHash:      common.Hash{},
		FinalizedBlockHash: common.Hash{},
	}
	resp, err := api.ForkchoiceUpdatedV1(fcState, nil)
	if err != nil {
		t.Fatalf("error sending forkchoice, err=%v", err)
	}
	if resp.PayloadStatus != engine.INVALID_TERMINAL_BLOCK {
		t.Fatalf("error sending invalid forkchoice, invalid status: %v", resp.PayloadStatus.Status)
	}

	// Test parent already post TTD in NewPayload
	args := &miner.BuildPayloadArgs{
		Parent:       parent.Hash(),
		Timestamp:    parent.Time() + 1,
		Random:       crypto.Keccak256Hash([]byte{byte(1)}),
		FeeRecipient: parent.Coinbase(),
	}
	payload, err := api.eth.Miner().BuildPayload(args, false)
	if err != nil {
		t.Fatalf("error preparing payload, err=%v", err)
	}
	waitForPayloadToBuild(payload)
	data := *payload.Resolve().ExecutionPayload
	// We need to recompute the blockhash, since the miner computes a wrong (correct) blockhash
	txs, _ := decodeTransactions(data.Transactions)
	header := &types.Header{
		ParentHash:  data.ParentHash,
		UncleHash:   types.EmptyUncleHash,
		Coinbase:    data.FeeRecipient,
		Root:        data.StateRoot,
		TxHash:      types.DeriveSha(types.Transactions(txs), trie.NewStackTrie(nil)),
		ReceiptHash: data.ReceiptsRoot,
		Bloom:       types.BytesToBloom(data.LogsBloom),
		Difficulty:  common.Big0,
		Number:      new(big.Int).SetUint64(data.Number),
		GasLimit:    data.GasLimit,
		GasUsed:     data.GasUsed,
		Time:        data.Timestamp,
		BaseFee:     data.BaseFeePerGas,
		Extra:       data.ExtraData,
		MixDigest:   data.Random,
	}
	block := types.NewBlockWithHeader(header).WithBody(types.Body{Transactions: txs})
	data.BlockHash = block.Hash()
	// Send the new payload
	resp2, err := api.NewPayloadV1(data)
	if err != nil {
		t.Fatalf("error sending NewPayload, err=%v", err)
	}
	if resp2 != engine.INVALID_TERMINAL_BLOCK {
		t.Fatalf("error sending invalid forkchoice, invalid status: %v", resp.PayloadStatus.Status)
	}
}

// TestSimultaneousNewBlock does several parallel inserts, both as
// newPayLoad and forkchoiceUpdate. This is to test that the api behaves
// well even of the caller is not being 'serial'.
func TestSimultaneousNewBlock(t *testing.T) {
	genesis, preMergeBlocks := generateMergeChain(10, false)
	n, ethservice := startEthService(t, genesis, preMergeBlocks)
	defer n.Close()

	var (
		api    = NewConsensusAPI(ethservice)
		parent = preMergeBlocks[len(preMergeBlocks)-1]
	)
	for i := 0; i < 10; i++ {
		execData, err := assembleBlock(api, parent.Hash(), &engine.PayloadAttributes{
			Timestamp: parent.Time() + 5,
		})
		if err != nil {
			t.Fatalf("Failed to create the executable data %v", err)
		}
		// Insert it 10 times in parallel. Should be ignored.
		{
			var (
				wg      sync.WaitGroup
				testErr error
				errMu   sync.Mutex
			)
			wg.Add(10)
			for ii := 0; ii < 10; ii++ {
				go func() {
					defer wg.Done()
					if newResp, err := api.NewPayloadV1(*execData); err != nil {
						errMu.Lock()
						testErr = fmt.Errorf("failed to insert block: %w", err)
						errMu.Unlock()
					} else if newResp.Status != "VALID" {
						errMu.Lock()
						testErr = fmt.Errorf("failed to insert block: %v", newResp.Status)
						errMu.Unlock()
					}
				}()
			}
			wg.Wait()
			if testErr != nil {
				t.Fatal(testErr)
			}
		}
		block, err := engine.ExecutableDataToBlock(*execData, nil, nil, nil)
		if err != nil {
			t.Fatalf("Failed to convert executable data to block %v", err)
		}
		if ethservice.BlockChain().CurrentBlock().Number.Uint64() != block.NumberU64()-1 {
			t.Fatalf("Chain head shouldn't be updated")
		}
		fcState := engine.ForkchoiceStateV1{
			HeadBlockHash:      block.Hash(),
			SafeBlockHash:      block.Hash(),
			FinalizedBlockHash: block.Hash(),
		}
		{
			var (
				wg      sync.WaitGroup
				testErr error
				errMu   sync.Mutex
			)
			wg.Add(10)
			// Do each FCU 10 times
			for ii := 0; ii < 10; ii++ {
				go func() {
					defer wg.Done()
					if _, err := api.ForkchoiceUpdatedV1(fcState, nil); err != nil {
						errMu.Lock()
						testErr = fmt.Errorf("failed to insert block: %w", err)
						errMu.Unlock()
					}
				}()
			}
			wg.Wait()
			if testErr != nil {
				t.Fatal(testErr)
			}
		}
		if have, want := ethservice.BlockChain().CurrentBlock().Number.Uint64(), block.NumberU64(); have != want {
			t.Fatalf("Chain head should be updated, have %d want %d", have, want)
		}
		parent = block
	}
}

// TestWithdrawals creates and verifies two post-Shanghai blocks. The first
// includes zero withdrawals and the second includes two.
func TestWithdrawals(t *testing.T) {
	genesis, blocks := generateMergeChain(10, true)
	// Set shanghai time to last block + 5 seconds (first post-merge block)
	time := blocks[len(blocks)-1].Time() + 5
	genesis.Config.ShanghaiTime = &time

	n, ethservice := startEthService(t, genesis, blocks)
	defer n.Close()

	api := NewConsensusAPI(ethservice)

	// 10: Build Shanghai block with no withdrawals.
	parent := ethservice.BlockChain().CurrentHeader()
	blockParams := engine.PayloadAttributes{
		Timestamp:   parent.Time + 5,
		Withdrawals: make([]*types.Withdrawal, 0),
	}
	fcState := engine.ForkchoiceStateV1{
		HeadBlockHash: parent.Hash(),
	}
	resp, err := api.ForkchoiceUpdatedV2(fcState, &blockParams)
	if err != nil {
		t.Fatalf("error preparing payload, err=%v", err)
	}
	if resp.PayloadStatus.Status != engine.VALID {
		t.Fatalf("unexpected status (got: %s, want: %s)", resp.PayloadStatus.Status, engine.VALID)
	}

	// 10: verify state root is the same as parent
	payloadID := (&miner.BuildPayloadArgs{
		Parent:       fcState.HeadBlockHash,
		Timestamp:    blockParams.Timestamp,
		FeeRecipient: blockParams.SuggestedFeeRecipient,
		Random:       blockParams.Random,
		Withdrawals:  blockParams.Withdrawals,
		BeaconRoot:   blockParams.BeaconRoot,
		Version:      engine.PayloadV2,
	}).Id()
	require.Equal(t, payloadID, *resp.PayloadID)
	require.NoError(t, waitForApiPayloadToBuild(api, payloadID))
	execData, err := api.GetPayloadV2(payloadID)
	if err != nil {
		t.Fatalf("error getting payload, err=%v", err)
	}
	if execData.ExecutionPayload.StateRoot != parent.Root {
		t.Fatalf("mismatch state roots (got: %s, want: %s)", execData.ExecutionPayload.StateRoot, blocks[8].Root())
	}

	// 10: verify locally built block
	if status, err := api.NewPayloadV2(*execData.ExecutionPayload); err != nil {
		t.Fatalf("error validating payload: %v", err)
	} else if status.Status != engine.VALID {
		t.Fatalf("invalid payload")
	}

	// 11: build shanghai block with withdrawal
	aa := common.Address{0xaa}
	bb := common.Address{0xbb}
	blockParams = engine.PayloadAttributes{
		Timestamp: execData.ExecutionPayload.Timestamp + 5,
		Withdrawals: []*types.Withdrawal{
			{
				Index:   0,
				Address: aa,
				Amount:  32,
			},
			{
				Index:   1,
				Address: bb,
				Amount:  33,
			},
		},
	}
	fcState.HeadBlockHash = execData.ExecutionPayload.BlockHash
	resp, err = api.ForkchoiceUpdatedV2(fcState, &blockParams)
	if err != nil {
		t.Fatalf("error preparing payload, err=%v", err)
	}

	// 11: verify locally build block.
	payloadID = (&miner.BuildPayloadArgs{
		Parent:       fcState.HeadBlockHash,
		Timestamp:    blockParams.Timestamp,
		FeeRecipient: blockParams.SuggestedFeeRecipient,
		Random:       blockParams.Random,
		Withdrawals:  blockParams.Withdrawals,
		BeaconRoot:   blockParams.BeaconRoot,
		Version:      engine.PayloadV2,
	}).Id()
	require.Equal(t, payloadID, *resp.PayloadID)
	require.NoError(t, waitForApiPayloadToBuild(api, payloadID))
	execData, err = api.GetPayloadV2(payloadID)
	if err != nil {
		t.Fatalf("error getting payload, err=%v", err)
	}
	if status, err := api.NewPayloadV2(*execData.ExecutionPayload); err != nil {
		t.Fatalf("error validating payload: %v", err)
	} else if status.Status != engine.VALID {
		t.Fatalf("invalid payload")
	}

	// 11: set block as head.
	fcState.HeadBlockHash = execData.ExecutionPayload.BlockHash
	_, err = api.ForkchoiceUpdatedV2(fcState, nil)
	if err != nil {
		t.Fatalf("error preparing payload, err=%v", err)
	}

	// 11: verify withdrawals were processed.
	db, _, err := ethservice.APIBackend.StateAndHeaderByNumber(context.Background(), rpc.BlockNumber(execData.ExecutionPayload.Number))
	if err != nil {
		t.Fatalf("unable to load db: %v", err)
	}
	for i, w := range blockParams.Withdrawals {
		// w.Amount is in gwei, balance in wei
		if db.GetBalance(w.Address).Uint64() != w.Amount*params.GWei {
			t.Fatalf("failed to process withdrawal %d", i)
		}
	}
}

func TestNilWithdrawals(t *testing.T) {
	genesis, blocks := generateMergeChain(10, true)
	// Set shanghai time to last block + 4 seconds (first post-merge block)
	time := blocks[len(blocks)-1].Time() + 4
	genesis.Config.ShanghaiTime = &time

	n, ethservice := startEthService(t, genesis, blocks)
	defer n.Close()

	api := NewConsensusAPI(ethservice)
	parent := ethservice.BlockChain().CurrentHeader()
	aa := common.Address{0xaa}

	type test struct {
		blockParams engine.PayloadAttributes
		wantErr     bool
	}
	tests := []test{
		// Before Shanghai
		{
			blockParams: engine.PayloadAttributes{
				Timestamp:   parent.Time + 2,
				Withdrawals: nil,
			},
			wantErr: false,
		},
		{
			blockParams: engine.PayloadAttributes{
				Timestamp:   parent.Time + 2,
				Withdrawals: make([]*types.Withdrawal, 0),
			},
			wantErr: true,
		},
		{
			blockParams: engine.PayloadAttributes{
				Timestamp: parent.Time + 2,
				Withdrawals: []*types.Withdrawal{
					{
						Index:   0,
						Address: aa,
						Amount:  32,
					},
				},
			},
			wantErr: true,
		},
		// After Shanghai
		{
			blockParams: engine.PayloadAttributes{
				Timestamp:   parent.Time + 5,
				Withdrawals: nil,
			},
			wantErr: true,
		},
		{
			blockParams: engine.PayloadAttributes{
				Timestamp:   parent.Time + 5,
				Withdrawals: make([]*types.Withdrawal, 0),
			},
			wantErr: false,
		},
		{
			blockParams: engine.PayloadAttributes{
				Timestamp: parent.Time + 5,
				Withdrawals: []*types.Withdrawal{
					{
						Index:   0,
						Address: aa,
						Amount:  32,
					},
				},
			},
			wantErr: false,
		},
	}

	fcState := engine.ForkchoiceStateV1{
		HeadBlockHash: parent.Hash(),
	}

	for _, test := range tests {
		var (
			err            error
			payloadVersion engine.PayloadVersion
			shanghai       = genesis.Config.IsShanghai(genesis.Config.LondonBlock, test.blockParams.Timestamp)
		)
		if !shanghai {
			payloadVersion = engine.PayloadV1
			_, err = api.ForkchoiceUpdatedV1(fcState, &test.blockParams)
		} else {
			payloadVersion = engine.PayloadV2
			_, err = api.ForkchoiceUpdatedV2(fcState, &test.blockParams)
		}
		if test.wantErr {
			if err == nil {
				t.Fatal("wanted error on fcuv2 with invalid withdrawals")
			}
			continue
		}
		if err != nil {
			t.Fatalf("error preparing payload, err=%v", err)
		}

		// 11: verify locally build block.
		payloadID := (&miner.BuildPayloadArgs{
			Parent:       fcState.HeadBlockHash,
			Timestamp:    test.blockParams.Timestamp,
			FeeRecipient: test.blockParams.SuggestedFeeRecipient,
			Random:       test.blockParams.Random,
			BeaconRoot:   test.blockParams.BeaconRoot,
			Withdrawals:  test.blockParams.Withdrawals,
			Version:      payloadVersion,
		}).Id()
		execData, err := api.GetPayloadV2(payloadID)
		if err != nil {
			t.Fatalf("error getting payload, err=%v", err)
		}
		var status engine.PayloadStatusV1
		if !shanghai {
			status, err = api.NewPayloadV1(*execData.ExecutionPayload)
		} else {
			status, err = api.NewPayloadV2(*execData.ExecutionPayload)
		}
		if err != nil {
			t.Fatalf("error validating payload: %v", err.(*engine.EngineAPIError).ErrorData())
		} else if status.Status != engine.VALID {
			t.Fatalf("invalid payload")
		}
	}
}

func setupBodies(t *testing.T) (*node.Node, *eth.Ethereum, []*types.Block) {
	genesis, blocks := generateMergeChain(10, true)

	// Enable next forks on the last block.
	time := blocks[len(blocks)-1].Header().Time + 1
	genesis.Config.ShanghaiTime = &time
	genesis.Config.CancunTime = &time
	genesis.Config.PragueTime = &time

	n, ethservice := startEthService(t, genesis, blocks)

	var (
		// This EVM code generates a log when the contract is created.
		logCode = common.Hex2Bytes("60606040525b7f24ec1d3ff24c2f6ff210738839dbc339cd45a5294d85c79361016243157aae7b60405180905060405180910390a15b600a8060416000396000f360606040526008565b00")
		parent  = ethservice.BlockChain().CurrentBlock()
	)

	// Each block, this callback will include two txs that generate body values like logs and requests.
	callback := func(parent *types.Header) {
		var (
			statedb, _ = ethservice.BlockChain().StateAt(parent.Root)
			// Create tx to trigger log generator.
			tx1, _ = types.SignTx(types.NewContractCreation(statedb.GetNonce(testAddr), new(big.Int), 1000000, big.NewInt(2*params.InitialBaseFee), logCode), types.LatestSigner(ethservice.BlockChain().Config()), testKey)
			// Create tx to trigger deposit generator.
			tx2, _ = types.SignTx(types.NewTransaction(statedb.GetNonce(testAddr)+1, ethservice.APIBackend.ChainConfig().DepositContractAddress, new(big.Int), 500000, big.NewInt(2*params.InitialBaseFee), nil), types.LatestSigner(ethservice.BlockChain().Config()), testKey)
		)
		ethservice.TxPool().Add([]*types.Transaction{tx1}, false, false)
		ethservice.TxPool().Add([]*types.Transaction{tx2}, false, false)
	}

	// Make some withdrawals to include.
	withdrawals := make([][]*types.Withdrawal, 10)
	withdrawals[0] = nil // should be filtered out by miner
	withdrawals[1] = make([]*types.Withdrawal, 0)
	for i := 2; i < len(withdrawals); i++ {
		addr := make([]byte, 20)
		crand.Read(addr)
		withdrawals[i] = []*types.Withdrawal{
			{Index: rand.Uint64(), Validator: rand.Uint64(), Amount: rand.Uint64(), Address: common.BytesToAddress(addr)},
		}
	}

	// Make beacon root update for each block.
	beaconRoots := make([]common.Hash, 10)
	for i := 0; i < 10; i++ {
		beaconRoots[i] = common.Hash{byte(i)}
	}

	// Create the blocks.
	newHeaders := setupBlocks(t, ethservice, 10, parent, callback, withdrawals, beaconRoots)
	newBlocks := make([]*types.Block, len(newHeaders))
	for i, header := range newHeaders {
		newBlocks[i] = ethservice.BlockChain().GetBlock(header.Hash(), header.Number.Uint64())
	}

	return n, ethservice, append(blocks, newBlocks...)
}

func allHashes(blocks []*types.Block) []common.Hash {
	var hashes []common.Hash
	for _, b := range blocks {
		hashes = append(hashes, b.Hash())
	}
	return hashes
}
func allBodies(blocks []*types.Block) []*types.Body {
	var bodies []*types.Body
	for _, b := range blocks {
		bodies = append(bodies, b.Body())
	}
	return bodies
}

func TestGetBlockBodiesByHash(t *testing.T) {
	node, eth, blocks := setupBodies(t)
	api := NewConsensusAPI(eth)
	defer node.Close()

	tests := []struct {
		results []*types.Body
		hashes  []common.Hash
	}{
		// First pow block
		{
			results: []*types.Body{eth.BlockChain().GetBlockByNumber(0).Body()},
			hashes:  []common.Hash{eth.BlockChain().GetBlockByNumber(0).Hash()},
		},
		// Last pow block
		{
			results: []*types.Body{blocks[9].Body()},
			hashes:  []common.Hash{blocks[9].Hash()},
		},
		// First post-merge block
		{
			results: []*types.Body{blocks[10].Body()},
			hashes:  []common.Hash{blocks[10].Hash()},
		},
		// Pre & post merge blocks
		{
			results: []*types.Body{blocks[0].Body(), blocks[9].Body(), blocks[14].Body()},
			hashes:  []common.Hash{blocks[0].Hash(), blocks[9].Hash(), blocks[14].Hash()},
		},
		// unavailable block
		{
			results: []*types.Body{blocks[0].Body(), nil, blocks[14].Body()},
			hashes:  []common.Hash{blocks[0].Hash(), {1, 2}, blocks[14].Hash()},
		},
		// same block multiple times
		{
			results: []*types.Body{blocks[0].Body(), nil, blocks[0].Body(), blocks[0].Body()},
			hashes:  []common.Hash{blocks[0].Hash(), {1, 2}, blocks[0].Hash(), blocks[0].Hash()},
		},
		// all blocks
		{
			results: allBodies(blocks),
			hashes:  allHashes(blocks),
		},
	}

	for k, test := range tests {
		result := api.GetPayloadBodiesByHashV2(test.hashes)
		for i, r := range result {
			if err := checkEqualBody(test.results[i], r); err != nil {
				t.Fatalf("test %v: invalid response: %v\nexpected %+v\ngot %+v", k, err, test.results[i], r)
			}
		}
	}
}

func TestGetBlockBodiesByRange(t *testing.T) {
	node, eth, blocks := setupBodies(t)
	api := NewConsensusAPI(eth)
	defer node.Close()

	tests := []struct {
		results []*types.Body
		start   hexutil.Uint64
		count   hexutil.Uint64
	}{
		{
			results: []*types.Body{blocks[9].Body()},
			start:   10,
			count:   1,
		},
		// Genesis
		{
			results: []*types.Body{blocks[0].Body()},
			start:   1,
			count:   1,
		},
		// First post-merge block
		{
			results: []*types.Body{blocks[9].Body()},
			start:   10,
			count:   1,
		},
		// Pre & post merge blocks
		{
			results: []*types.Body{blocks[7].Body(), blocks[8].Body(), blocks[9].Body(), blocks[10].Body()},
			start:   8,
			count:   4,
		},
		// unavailable block
		{
			results: []*types.Body{blocks[18].Body(), blocks[19].Body()},
			start:   19,
			count:   3,
		},
		// unavailable block
		{
			results: []*types.Body{blocks[19].Body()},
			start:   20,
			count:   2,
		},
		{
			results: []*types.Body{blocks[19].Body()},
			start:   20,
			count:   1,
		},
		// whole range unavailable
		{
			results: make([]*types.Body, 0),
			start:   22,
			count:   2,
		},
		// allBlocks
		{
			results: allBodies(blocks),
			start:   1,
			count:   hexutil.Uint64(len(blocks)),
		},
	}

	for k, test := range tests {
		result, err := api.GetPayloadBodiesByRangeV2(test.start, test.count)
		if err != nil {
			t.Fatal(err)
		}
		if len(result) == len(test.results) {
			for i, r := range result {
				if err := checkEqualBody(test.results[i], r); err != nil {
					t.Fatalf("test %d: invalid response: %v\nexpected %+v\ngot %+v", k, err, test.results[i], r)
				}
			}
		} else {
			t.Fatalf("test %d: invalid length want %v got %v", k, len(test.results), len(result))
		}
	}
}

func TestGetBlockBodiesByRangeInvalidParams(t *testing.T) {
	node, eth, _ := setupBodies(t)
	api := NewConsensusAPI(eth)
	defer node.Close()
	tests := []struct {
		start hexutil.Uint64
		count hexutil.Uint64
		want  *engine.EngineAPIError
	}{
		// Genesis
		{
			start: 0,
			count: 1,
			want:  engine.InvalidParams,
		},
		// No block requested
		{
			start: 1,
			count: 0,
			want:  engine.InvalidParams,
		},
		// Genesis & no block
		{
			start: 0,
			count: 0,
			want:  engine.InvalidParams,
		},
		// More than 1024 blocks
		{
			start: 1,
			count: 1025,
			want:  engine.TooLargeRequest,
		},
	}
	for i, tc := range tests {
		result, err := api.GetPayloadBodiesByRangeV2(tc.start, tc.count)
		if err == nil {
			t.Fatalf("test %d: expected error, got %v", i, result)
		}
		if have, want := err.Error(), tc.want.Error(); have != want {
			t.Fatalf("test %d: have %s, want %s", i, have, want)
		}
	}
}

func checkEqualBody(a *types.Body, b *engine.ExecutionPayloadBody) error {
	if a == nil && b == nil {
		return nil
	} else if a == nil || b == nil {
		return errors.New("nil vs. non-nil")
	}
	if len(a.Transactions) != len(b.TransactionData) {
		return errors.New("transactions length mismatch")
	}
	for i, tx := range a.Transactions {
		data, _ := tx.MarshalBinary()
		if !bytes.Equal(data, b.TransactionData[i]) {
			return fmt.Errorf("transaction %d mismatch", i)
		}
	}
	if !reflect.DeepEqual(a.Withdrawals, b.Withdrawals) {
		return fmt.Errorf("withdrawals mismatch")
	}
	return nil
}

func TestBlockToPayloadWithBlobs(t *testing.T) {
	header := types.Header{}
	var txs []*types.Transaction

	inner := types.BlobTx{
		BlobHashes: make([]common.Hash, 1),
	}

	txs = append(txs, types.NewTx(&inner))
	sidecars := []*types.BlobTxSidecar{
		{
			Blobs:       make([]kzg4844.Blob, 1),
			Commitments: make([]kzg4844.Commitment, 1),
			Proofs:      make([]kzg4844.Proof, 1),
		},
	}

	block := types.NewBlock(&header, &types.Body{Transactions: txs}, nil, trie.NewStackTrie(nil))
	envelope := engine.BlockToExecutableData(block, nil, sidecars, nil)
	var want int
	for _, tx := range txs {
		want += len(tx.BlobHashes())
	}
	if got := len(envelope.BlobsBundle.Commitments); got != want {
		t.Fatalf("invalid number of commitments: got %v, want %v", got, want)
	}
	if got := len(envelope.BlobsBundle.Proofs); got != want {
		t.Fatalf("invalid number of proofs: got %v, want %v", got, want)
	}
	if got := len(envelope.BlobsBundle.Blobs); got != want {
		t.Fatalf("invalid number of blobs: got %v, want %v", got, want)
	}
	_, err := engine.ExecutableDataToBlock(*envelope.ExecutionPayload, make([]common.Hash, 1), nil, nil)
	if err != nil {
		t.Error(err)
	}
}

// This checks that beaconRoot is applied to the state from the engine API.
func TestParentBeaconBlockRoot(t *testing.T) {
	//log.SetDefault(log.NewLogger(log.NewTerminalHandlerWithLevel(colorable.NewColorableStderr(), log.LevelTrace, true)))

	genesis, blocks := generateMergeChain(10, true)

	// Set cancun time to last block + 5 seconds
	time := blocks[len(blocks)-1].Time() + 5
	genesis.Config.ShanghaiTime = &time
	genesis.Config.CancunTime = &time

	n, ethservice := startEthService(t, genesis, blocks)
	defer n.Close()

	api := NewConsensusAPI(ethservice)

	// 11: Build Shanghai block with no withdrawals.
	parent := ethservice.BlockChain().CurrentHeader()
	blockParams := engine.PayloadAttributes{
		Timestamp:   parent.Time + 5,
		Withdrawals: make([]*types.Withdrawal, 0),
		BeaconRoot:  &common.Hash{42},
	}
	fcState := engine.ForkchoiceStateV1{
		HeadBlockHash: parent.Hash(),
	}
	resp, err := api.ForkchoiceUpdatedV3(fcState, &blockParams)
	if err != nil {
		t.Fatalf("error preparing payload, err=%v", err.(*engine.EngineAPIError).ErrorData())
	}
	if resp.PayloadStatus.Status != engine.VALID {
		t.Fatalf("unexpected status (got: %s, want: %s)", resp.PayloadStatus.Status, engine.VALID)
	}

	// 11: verify state root is the same as parent
	payloadID := (&miner.BuildPayloadArgs{
		Parent:       fcState.HeadBlockHash,
		Timestamp:    blockParams.Timestamp,
		FeeRecipient: blockParams.SuggestedFeeRecipient,
		Random:       blockParams.Random,
		Withdrawals:  blockParams.Withdrawals,
		BeaconRoot:   blockParams.BeaconRoot,
		Version:      engine.PayloadV3,
	}).Id()
	require.Equal(t, payloadID, *resp.PayloadID)
	require.NoError(t, waitForApiPayloadToBuild(api, *resp.PayloadID))
	execData, err := api.GetPayloadV3(payloadID)
	if err != nil {
		t.Fatalf("error getting payload, err=%v", err)
	}

	// 11: verify locally built block
	if status, err := api.NewPayloadV3(*execData.ExecutionPayload, []common.Hash{}, &common.Hash{42}); err != nil {
		t.Fatalf("error validating payload: %v", err)
	} else if status.Status != engine.VALID {
		t.Fatalf("invalid payload")
	}

	fcState.HeadBlockHash = execData.ExecutionPayload.BlockHash
	resp, err = api.ForkchoiceUpdatedV3(fcState, nil)
	if err != nil {
		t.Fatalf("error preparing payload, err=%v", err.(*engine.EngineAPIError).ErrorData())
	}
	if resp.PayloadStatus.Status != engine.VALID {
		t.Fatalf("unexpected status (got: %s, want: %s)", resp.PayloadStatus.Status, engine.VALID)
	}

	// 11: verify beacon root was processed.
	db, _, err := ethservice.APIBackend.StateAndHeaderByNumber(context.Background(), rpc.BlockNumber(execData.ExecutionPayload.Number))
	if err != nil {
		t.Fatalf("unable to load db: %v", err)
	}
	var (
		timeIdx = common.BigToHash(big.NewInt(int64(execData.ExecutionPayload.Timestamp % 98304)))
		rootIdx = common.BigToHash(big.NewInt(int64((execData.ExecutionPayload.Timestamp % 98304) + 98304)))
	)

	if num := db.GetState(params.BeaconRootsAddress, timeIdx); num != timeIdx {
		t.Fatalf("incorrect number stored: want %s, got %s", timeIdx, num)
	}
	if root := db.GetState(params.BeaconRootsAddress, rootIdx); root != *blockParams.BeaconRoot {
		t.Fatalf("incorrect root stored: want %s, got %s", *blockParams.BeaconRoot, root)
	}
}

func waitForPayloadToBuild(payload *miner.Payload) {
	payload.WaitFull()
}

func waitForApiPayloadToBuild(api *ConsensusAPI, id engine.PayloadID) error {
	return api.localBlocks.waitFull(id)
}

func TestWitnessCreationAndConsumption(t *testing.T) {
	//log.SetDefault(log.NewLogger(log.NewTerminalHandlerWithLevel(colorable.NewColorableStderr(), log.LevelTrace, true)))

	genesis, blocks := generateMergeChain(10, true)

	// Set cancun time to semi-last block + 5 seconds
	timestamp := blocks[len(blocks)-2].Time() + 5
	genesis.Config.ShanghaiTime = &timestamp
	genesis.Config.CancunTime = &timestamp

	n, ethservice := startEthService(t, genesis, blocks[:9])
	defer n.Close()

	api := NewConsensusAPI(ethservice)

	// Put the 10th block's tx in the pool and produce a new block
	txs := blocks[9].Transactions()

	ethservice.TxPool().Add(txs, true, true)
	blockParams := engine.PayloadAttributes{
		Timestamp:   blocks[8].Time() + 5,
		Withdrawals: make([]*types.Withdrawal, 0),
		BeaconRoot:  &common.Hash{42},
	}
	fcState := engine.ForkchoiceStateV1{
		HeadBlockHash:      blocks[8].Hash(),
		SafeBlockHash:      common.Hash{},
		FinalizedBlockHash: common.Hash{},
	}
	_, err := api.ForkchoiceUpdatedWithWitnessV3(fcState, &blockParams)
	if err != nil {
		t.Fatalf("error preparing payload, err=%v", err)
	}
	payloadID := (&miner.BuildPayloadArgs{
		Parent:       fcState.HeadBlockHash,
		Timestamp:    blockParams.Timestamp,
		FeeRecipient: blockParams.SuggestedFeeRecipient,
		Random:       blockParams.Random,
		Withdrawals:  blockParams.Withdrawals,
		BeaconRoot:   blockParams.BeaconRoot,
		Version:      engine.PayloadV3,
	}).Id()
	envelope, err := api.getPayload(payloadID, true)
	if err != nil {
		t.Fatalf("error getting payload, err=%v", err)
	}
	if len(envelope.ExecutionPayload.Transactions) != blocks[9].Transactions().Len() {
		t.Fatalf("invalid number of transactions %d != %d", len(envelope.ExecutionPayload.Transactions), blocks[9].Transactions().Len())
	}
	if envelope.Witness == nil {
		t.Fatalf("witness missing from payload")
	}
	// Test stateless execution of the created witness
	wantStateRoot := envelope.ExecutionPayload.StateRoot
	wantReceiptRoot := envelope.ExecutionPayload.ReceiptsRoot

	envelope.ExecutionPayload.StateRoot = common.Hash{}
	envelope.ExecutionPayload.ReceiptsRoot = common.Hash{}

	res, err := api.ExecuteStatelessPayloadV3(*envelope.ExecutionPayload, []common.Hash{}, &common.Hash{42}, *envelope.Witness)
	if err != nil {
		t.Fatalf("error executing stateless payload witness: %v", err)
	}
	if res.StateRoot != wantStateRoot {
		t.Fatalf("stateless state root mismatch: have %v, want %v", res.StateRoot, wantStateRoot)
	}
	if res.ReceiptsRoot != wantReceiptRoot {
		t.Fatalf("stateless receipt root mismatch: have %v, want %v", res.ReceiptsRoot, wantReceiptRoot)
	}
	// Test block insertion with witness creation
	envelope.ExecutionPayload.StateRoot = wantStateRoot
	envelope.ExecutionPayload.ReceiptsRoot = wantReceiptRoot

	res2, err := api.NewPayloadWithWitnessV3(*envelope.ExecutionPayload, []common.Hash{}, &common.Hash{42})
	if err != nil {
		t.Fatalf("error executing stateless payload witness: %v", err)
	}
	if res2.Witness == nil {
		t.Fatalf("witness missing from payload")
	}
	// Test stateless execution of the created witness
	wantStateRoot = envelope.ExecutionPayload.StateRoot
	wantReceiptRoot = envelope.ExecutionPayload.ReceiptsRoot

	envelope.ExecutionPayload.StateRoot = common.Hash{}
	envelope.ExecutionPayload.ReceiptsRoot = common.Hash{}

	res, err = api.ExecuteStatelessPayloadV3(*envelope.ExecutionPayload, []common.Hash{}, &common.Hash{42}, *res2.Witness)
	if err != nil {
		t.Fatalf("error executing stateless payload witness: %v", err)
	}
	if res.StateRoot != wantStateRoot {
		t.Fatalf("stateless state root mismatch: have %v, want %v", res.StateRoot, wantStateRoot)
	}
	if res.ReceiptsRoot != wantReceiptRoot {
		t.Fatalf("stateless receipt root mismatch: have %v, want %v", res.ReceiptsRoot, wantReceiptRoot)
	}
}

// TestGetClientVersion verifies the expected version info is returned.
func TestGetClientVersion(t *testing.T) {
	genesis, preMergeBlocks := generateMergeChain(10, false)
	n, ethservice := startEthService(t, genesis, preMergeBlocks)
	defer n.Close()

	api := NewConsensusAPI(ethservice)
	info := engine.ClientVersionV1{
		Code:    "TT",
		Name:    "test",
		Version: "1.1.1",
		Commit:  "0x12345678",
	}
	infos := api.GetClientVersionV1(info)
	if len(infos) != 1 {
		t.Fatalf("expected only one returned client version, got %d", len(infos))
	}
	info = infos[0]
	if info.Code != engine.ClientCode || info.Name != engine.ClientName || info.Version != version.WithMeta {
		t.Fatalf("client info does match expected, got %s", info.String())
	}
}<|MERGE_RESOLUTION|>--- conflicted
+++ resolved
@@ -205,14 +205,11 @@
 		SafeBlockHash:      common.Hash{},
 		FinalizedBlockHash: common.Hash{},
 	}
-	resp, err := api.ForkchoiceUpdatedV1(fcState, &blockParams)
+	_, err := api.ForkchoiceUpdatedV1(fcState, &blockParams)
 	if err != nil {
 		t.Fatalf("error preparing payload, err=%v", err)
 	}
-<<<<<<< HEAD
-=======
 	// give the payload some time to be built
->>>>>>> 293a300d
 	payloadID := (&miner.BuildPayloadArgs{
 		Parent:       fcState.HeadBlockHash,
 		Timestamp:    blockParams.Timestamp,
@@ -221,13 +218,8 @@
 		BeaconRoot:   blockParams.BeaconRoot,
 		Version:      engine.PayloadV1,
 	}).Id()
-<<<<<<< HEAD
-	require.Equal(t, payloadID, *resp.PayloadID)
-	require.NoError(t, waitForApiPayloadToBuild(api, *resp.PayloadID))
-	execData, err := api.GetPayloadV1(payloadID)
-=======
+	require.NoError(t, waitForApiPayloadToBuild(api, payloadID))
 	execData, err := api.getPayload(payloadID, true)
->>>>>>> 293a300d
 	if err != nil {
 		t.Fatalf("error getting payload, err=%v", err)
 	}
@@ -451,7 +443,6 @@
 // startEthService creates a full node instance for testing.
 func startEthService(t *testing.T, genesis *core.Genesis, blocks []*types.Block) (*node.Node, *eth.Ethereum) {
 	mcfg := miner.DefaultConfig
-	mcfg.PendingFeeRecipient = testAddr
 	ethcfg := &ethconfig.Config{Genesis: genesis, SyncMode: downloader.FullSync, TrieTimeout: time.Minute, TrieDirtyCache: 256, TrieCleanCache: 256, Miner: mcfg}
 	return startEthServiceWithConfigFn(t, blocks, ethcfg)
 }
@@ -469,12 +460,7 @@
 		t.Fatal("can't create node:", err)
 	}
 
-<<<<<<< HEAD
-	// default eth config is moved to startEthService
-=======
-	mcfg := miner.DefaultConfig
-	ethcfg := &ethconfig.Config{Genesis: genesis, SyncMode: downloader.FullSync, TrieTimeout: time.Minute, TrieDirtyCache: 256, TrieCleanCache: 256, Miner: mcfg}
->>>>>>> 293a300d
+	// OP-Stack test modification: default eth config is moved to startEthService, for reuse.
 	ethservice, err := eth.New(n, ethcfg)
 	if err != nil {
 		t.Fatal("can't create eth service:", err)
@@ -659,13 +645,9 @@
 			if resp.PayloadStatus.Status != engine.VALID {
 				t.Fatalf("error preparing payload, invalid status: %v", resp.PayloadStatus.Status)
 			}
-<<<<<<< HEAD
 			require.NoError(t, waitForApiPayloadToBuild(api, *resp.PayloadID))
-			if payload, err = api.GetPayloadV1(*resp.PayloadID); err != nil {
-=======
 			// give the payload some time to be built
 			if payload, err = api.getPayload(*resp.PayloadID, true); err != nil {
->>>>>>> 293a300d
 				t.Fatalf("can't get payload: %v", err)
 			}
 			if len(payload.ExecutionPayload.Transactions) > 0 {
@@ -712,10 +694,7 @@
 	if err != nil {
 		return nil, err
 	}
-<<<<<<< HEAD
 	waitForPayloadToBuild(payload)
-	return payload.ResolveFull().ExecutionPayload, nil
-=======
 	return payload.ResolveFull(), nil
 }
 
@@ -725,7 +704,6 @@
 		return nil, err
 	}
 	return envelope.ExecutionPayload, nil
->>>>>>> 293a300d
 }
 
 func TestEmptyBlocks(t *testing.T) {
@@ -1128,7 +1106,6 @@
 		BeaconRoot:   blockParams.BeaconRoot,
 		Version:      engine.PayloadV2,
 	}).Id()
-	require.Equal(t, payloadID, *resp.PayloadID)
 	require.NoError(t, waitForApiPayloadToBuild(api, payloadID))
 	execData, err := api.GetPayloadV2(payloadID)
 	if err != nil {
@@ -1164,7 +1141,7 @@
 		},
 	}
 	fcState.HeadBlockHash = execData.ExecutionPayload.BlockHash
-	resp, err = api.ForkchoiceUpdatedV2(fcState, &blockParams)
+	_, err = api.ForkchoiceUpdatedV2(fcState, &blockParams)
 	if err != nil {
 		t.Fatalf("error preparing payload, err=%v", err)
 	}
@@ -1179,7 +1156,6 @@
 		BeaconRoot:   blockParams.BeaconRoot,
 		Version:      engine.PayloadV2,
 	}).Id()
-	require.Equal(t, payloadID, *resp.PayloadID)
 	require.NoError(t, waitForApiPayloadToBuild(api, payloadID))
 	execData, err = api.GetPayloadV2(payloadID)
 	if err != nil {
@@ -1700,7 +1676,6 @@
 		BeaconRoot:   blockParams.BeaconRoot,
 		Version:      engine.PayloadV3,
 	}).Id()
-	require.Equal(t, payloadID, *resp.PayloadID)
 	require.NoError(t, waitForApiPayloadToBuild(api, *resp.PayloadID))
 	execData, err := api.GetPayloadV3(payloadID)
 	if err != nil {
@@ -1741,10 +1716,12 @@
 	}
 }
 
+// OP Stack test diff: since we cut block-building short, we need to explicitly wait for a full payload to be built
 func waitForPayloadToBuild(payload *miner.Payload) {
 	payload.WaitFull()
 }
 
+// OP Stack test diff: see waitForPayloadToBuild
 func waitForApiPayloadToBuild(api *ConsensusAPI, id engine.PayloadID) error {
 	return api.localBlocks.waitFull(id)
 }
@@ -1791,6 +1768,7 @@
 		BeaconRoot:   blockParams.BeaconRoot,
 		Version:      engine.PayloadV3,
 	}).Id()
+	require.NoError(t, waitForApiPayloadToBuild(api, payloadID))
 	envelope, err := api.getPayload(payloadID, true)
 	if err != nil {
 		t.Fatalf("error getting payload, err=%v", err)
