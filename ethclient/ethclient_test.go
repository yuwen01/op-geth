--- conflicted
+++ resolved
@@ -113,7 +113,6 @@
 	To:       &common.Address{2},
 })
 
-<<<<<<< HEAD
 type mockHistoricalBackend struct{}
 
 func (m *mockHistoricalBackend) Call(ctx context.Context, args ethapi.TransactionArgs, blockNrOrHash rpc.BlockNumberOrHash, overrides *ethapi.StateOverride) (hexutil.Bytes, error) {
@@ -167,9 +166,7 @@
 	return fmt.Sprintf("http://%s", listener.Addr().String())
 }
 
-func newTestBackend(t *testing.T, enableHistoricalState bool) (*node.Node, []*types.Block) {
-	histAddr := newMockHistoricalBackend(t)
-
+func newTestBackend(t *testing.T, config *node.Config, enableHistoricalState bool) (*node.Node, []*types.Block, error) {
 	var consensusEngine consensus.Engine
 	var actualGenesis *core.Genesis
 	var chainLength int
@@ -183,13 +180,8 @@
 		chainLength = 2
 	}
 
-	// Generate test chain
+	// Generate test chain.
 	blocks := generateTestChain(consensusEngine, actualGenesis, chainLength)
-=======
-func newTestBackend(config *node.Config) (*node.Node, []*types.Block, error) {
-	// Generate test chain.
-	blocks := generateTestChain()
->>>>>>> 293a300d
 
 	// Create node
 	if config == nil {
@@ -200,17 +192,14 @@
 		return nil, nil, fmt.Errorf("can't create new node: %v", err)
 	}
 	// Create Ethereum Service
-<<<<<<< HEAD
-	config := &ethconfig.Config{Genesis: actualGenesis, RPCGasCap: 1000000}
+	ecfg := &ethconfig.Config{Genesis: actualGenesis, RPCGasCap: 1000000}
 	if enableHistoricalState {
-		config.RollupHistoricalRPC = histAddr
-		config.RollupHistoricalRPCTimeout = time.Second * 5
-	}
-	ethservice, err := eth.New(n, config)
-=======
-	ecfg := &ethconfig.Config{Genesis: genesis, RPCGasCap: 1000000}
+		histAddr := newMockHistoricalBackend(t)
+		ecfg.RollupHistoricalRPC = histAddr
+		ecfg.RollupHistoricalRPCTimeout = time.Second * 5
+	}
 	ethservice, err := eth.New(n, ecfg)
->>>>>>> 293a300d
+
 	if err != nil {
 		return nil, nil, fmt.Errorf("can't create new ethereum service: %v", err)
 	}
@@ -232,7 +221,6 @@
 			break
 		}
 	}
-<<<<<<< HEAD
 
 	if enableHistoricalState {
 		// Now that we have a filled DB, swap the pre-Bedrock consensus to OpLegacy,
@@ -240,10 +228,7 @@
 		ethservice.Engine().(*beacon.Beacon).SwapInner(&beacon.OpLegacy{})
 	}
 
-	return n, blocks
-=======
 	return n, blocks, nil
->>>>>>> 293a300d
 }
 
 func generateTestChain(consensusEngine consensus.Engine, genesis *core.Genesis, length int) []*types.Block {
@@ -264,7 +249,7 @@
 }
 
 func TestEthClientHistoricalBackend(t *testing.T) {
-	backend, _ := newTestBackend(t, true)
+	backend, _, _ := newTestBackend(t, nil, true)
 	client := backend.Attach()
 	defer backend.Close()
 	defer client.Close()
@@ -273,14 +258,11 @@
 }
 
 func TestEthClient(t *testing.T) {
-<<<<<<< HEAD
-	backend, chain := newTestBackend(t, false)
-=======
-	backend, chain, err := newTestBackend(nil)
+	backend, chain, err := newTestBackend(t, nil, false)
 	if err != nil {
 		t.Fatal(err)
 	}
->>>>>>> 293a300d
+
 	client := backend.Attach()
 	defer backend.Close()
 	defer client.Close()
@@ -764,9 +746,8 @@
 	}
 }
 
-<<<<<<< HEAD
 func testEstimateGas(t *testing.T, client *rpc.Client) {
-	ec := NewClient(client)
+	ec := ethclient.NewClient(client)
 
 	// EstimateGas
 	msg := ethereum.CallMsg{
@@ -785,7 +766,7 @@
 }
 
 func testHistoricalRPC(t *testing.T, client *rpc.Client) {
-	ec := NewClient(client)
+	ec := ethclient.NewClient(client)
 
 	// Estimate Gas RPC
 	msg := ethereum.CallMsg{
@@ -795,7 +776,13 @@
 		Value: big.NewInt(1),
 	}
 	var res hexutil.Uint64
-	err := client.CallContext(context.Background(), &res, "eth_estimateGas", toCallArg(msg), rpc.BlockNumberOrHashWithNumber(1))
+	callMsg := map[string]interface{}{
+		"from":  msg.From,
+		"to":    msg.To,
+		"gas":   hexutil.Uint64(msg.Gas),
+		"value": (*hexutil.Big)(msg.Value),
+	}
+	err := client.CallContext(context.Background(), &res, "eth_estimateGas", callMsg, rpc.BlockNumberOrHashWithNumber(1))
 	if err != nil {
 		t.Fatalf("unexpected error: %v", err)
 	}
@@ -813,10 +800,7 @@
 	}
 }
 
-func sendTransaction(ec *Client) error {
-=======
 func sendTransaction(ec *ethclient.Client) error {
->>>>>>> 293a300d
 	chainID, err := ec.ChainID(context.Background())
 	if err != nil {
 		return err
