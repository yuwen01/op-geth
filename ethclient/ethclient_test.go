--- conflicted
+++ resolved
@@ -32,6 +32,7 @@
 	"github.com/ethereum/go-ethereum/consensus"
 	"github.com/ethereum/go-ethereum/consensus/beacon"
 	"github.com/ethereum/go-ethereum/internal/ethapi"
+	"github.com/ethereum/go-ethereum/internal/ethapi/override"
 
 	"github.com/ethereum/go-ethereum"
 	"github.com/ethereum/go-ethereum/accounts/abi"
@@ -84,7 +85,7 @@
 
 var genesisForHistorical = &core.Genesis{
 	Config:    params.OptimismTestConfig,
-	Alloc:     core.GenesisAlloc{testAddr: {Balance: testBalance}},
+	Alloc:     types.GenesisAlloc{testAddr: {Balance: testBalance}},
 	ExtraData: []byte("test genesis"),
 	Timestamp: 9000,
 	BaseFee:   big.NewInt(params.InitialBaseFee),
@@ -113,10 +114,9 @@
 	To:       &common.Address{2},
 })
 
-<<<<<<< HEAD
 type mockHistoricalBackend struct{}
 
-func (m *mockHistoricalBackend) Call(ctx context.Context, args ethapi.TransactionArgs, blockNrOrHash rpc.BlockNumberOrHash, overrides *ethapi.StateOverride) (hexutil.Bytes, error) {
+func (m *mockHistoricalBackend) Call(ctx context.Context, args ethapi.TransactionArgs, blockNrOrHash rpc.BlockNumberOrHash, overrides *override.StateOverride) (hexutil.Bytes, error) {
 	num, ok := blockNrOrHash.Number()
 	if ok && num == 1 {
 		return hexutil.Bytes("test"), nil
@@ -181,9 +181,6 @@
 		chainLength = 2
 	}
 
-=======
-func newTestBackend(config *node.Config) (*node.Node, []*types.Block, error) {
->>>>>>> f0e8a3e9
 	// Generate test chain.
 	blocks := generateTestChain(consensusEngine, actualGenesis, chainLength)
 
@@ -196,7 +193,6 @@
 		return nil, nil, fmt.Errorf("can't create new node: %v", err)
 	}
 	// Create Ethereum Service
-<<<<<<< HEAD
 	ecfg := &ethconfig.Config{Genesis: actualGenesis, RPCGasCap: 1000000}
 	if enableHistoricalState {
 		histAddr := newMockHistoricalBackend(t)
@@ -204,18 +200,11 @@
 		ecfg.RollupHistoricalRPCTimeout = time.Second * 5
 	}
 	ethservice, err := eth.New(n, ecfg)
-
 	if err != nil {
 		return nil, nil, fmt.Errorf("can't create new ethereum service: %v", err)
 	}
 	if enableHistoricalState { // swap to the pre-bedrock consensus-engine that we used to generate the historical blocks
 		ethservice.BlockChain().Engine().(*beacon.Beacon).SwapInner(ethash.NewFaker())
-=======
-	ecfg := &ethconfig.Config{Genesis: genesis, RPCGasCap: 1000000}
-	ethservice, err := eth.New(n, ecfg)
-	if err != nil {
-		return nil, nil, fmt.Errorf("can't create new ethereum service: %v", err)
->>>>>>> f0e8a3e9
 	}
 	// Import the test chain.
 	if err := n.Start(); err != nil {
@@ -232,7 +221,6 @@
 			break
 		}
 	}
-<<<<<<< HEAD
 
 	if enableHistoricalState {
 		// Now that we have a filled DB, swap the pre-Bedrock consensus to OpLegacy,
@@ -240,8 +228,6 @@
 		ethservice.Engine().(*beacon.Beacon).SwapInner(&beacon.OpLegacy{})
 	}
 
-=======
->>>>>>> f0e8a3e9
 	return n, blocks, nil
 }
 
@@ -272,18 +258,11 @@
 }
 
 func TestEthClient(t *testing.T) {
-<<<<<<< HEAD
 	backend, chain, err := newTestBackend(t, nil, false)
 	if err != nil {
 		t.Fatal(err)
 	}
 
-=======
-	backend, chain, err := newTestBackend(nil)
-	if err != nil {
-		t.Fatal(err)
-	}
->>>>>>> f0e8a3e9
 	client := backend.Attach()
 	defer backend.Close()
 	defer client.Close()
@@ -767,7 +746,6 @@
 	}
 }
 
-<<<<<<< HEAD
 func testEstimateGas(t *testing.T, client *rpc.Client) {
 	ec := ethclient.NewClient(client)
 
@@ -822,8 +800,6 @@
 	}
 }
 
-=======
->>>>>>> f0e8a3e9
 func sendTransaction(ec *ethclient.Client) error {
 	chainID, err := ec.ChainID(context.Background())
 	if err != nil {
