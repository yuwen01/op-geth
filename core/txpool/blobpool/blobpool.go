--- conflicted
+++ resolved
@@ -1751,11 +1751,7 @@
 	// The transaction addition may attempt to reserve the sender addr which
 	// can't happen until Clear releases the reservation lock.  Clear cannot
 	// acquire the subpool lock until the transaction addition is completed.
-<<<<<<< HEAD
-	for acct, _ := range p.index {
-=======
 	for acct := range p.index {
->>>>>>> f0e8a3e9
 		p.reserve(acct, false)
 	}
 	p.lookup = newLookup()
@@ -1763,11 +1759,7 @@
 	p.spent = make(map[common.Address]*uint256.Int)
 
 	var (
-<<<<<<< HEAD
 		basefee = uint256.MustFromBig(eip1559.CalcBaseFee(p.chain.Config(), p.head, p.head.Time))
-=======
-		basefee = uint256.MustFromBig(eip1559.CalcBaseFee(p.chain.Config(), p.head))
->>>>>>> f0e8a3e9
 		blobfee = uint256.NewInt(params.BlobTxMinBlobGasprice)
 	)
 	p.evict = newPriceHeap(basefee, blobfee, p.index)
