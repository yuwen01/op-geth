// Copyright 2014 The go-ethereum Authors
// This file is part of the go-ethereum library.
//
// The go-ethereum library is free software: you can redistribute it and/or modify
// it under the terms of the GNU Lesser General Public License as published by
// the Free Software Foundation, either version 3 of the License, or
// (at your option) any later version.
//
// The go-ethereum library is distributed in the hope that it will be useful,
// but WITHOUT ANY WARRANTY; without even the implied warranty of
// MERCHANTABILITY or FITNESS FOR A PARTICULAR PURPOSE. See the
// GNU Lesser General Public License for more details.
//
// You should have received a copy of the GNU Lesser General Public License
// along with the go-ethereum library. If not, see <http://www.gnu.org/licenses/>.

// Package core implements the Ethereum consensus protocol.
package core

import (
	"errors"
	"fmt"
	"io"
	"math/big"
	"runtime"
	"slices"
	"strings"
	"sync"
	"sync/atomic"
	"time"

	"github.com/ethereum/go-ethereum/common"
	"github.com/ethereum/go-ethereum/common/lru"
	"github.com/ethereum/go-ethereum/common/mclock"
	"github.com/ethereum/go-ethereum/common/prque"
	"github.com/ethereum/go-ethereum/consensus"
	"github.com/ethereum/go-ethereum/consensus/misc/eip4844"
	"github.com/ethereum/go-ethereum/core/rawdb"
	"github.com/ethereum/go-ethereum/core/state"
	"github.com/ethereum/go-ethereum/core/state/snapshot"
	"github.com/ethereum/go-ethereum/core/stateless"
	"github.com/ethereum/go-ethereum/core/tracing"
	"github.com/ethereum/go-ethereum/core/types"
	"github.com/ethereum/go-ethereum/core/vm"
	"github.com/ethereum/go-ethereum/ethdb"
	"github.com/ethereum/go-ethereum/event"
	"github.com/ethereum/go-ethereum/internal/syncx"
	"github.com/ethereum/go-ethereum/internal/version"
	"github.com/ethereum/go-ethereum/log"
	"github.com/ethereum/go-ethereum/metrics"
	"github.com/ethereum/go-ethereum/params"
	"github.com/ethereum/go-ethereum/rlp"
	"github.com/ethereum/go-ethereum/triedb"
	"github.com/ethereum/go-ethereum/triedb/hashdb"
	"github.com/ethereum/go-ethereum/triedb/pathdb"
)

var (
	headBlockGauge          = metrics.NewRegisteredGauge("chain/head/block", nil)
	headHeaderGauge         = metrics.NewRegisteredGauge("chain/head/header", nil)
	headFastBlockGauge      = metrics.NewRegisteredGauge("chain/head/receipt", nil)
	headFinalizedBlockGauge = metrics.NewRegisteredGauge("chain/head/finalized", nil)
	headSafeBlockGauge      = metrics.NewRegisteredGauge("chain/head/safe", nil)

	chainInfoGauge = metrics.NewRegisteredGaugeInfo("chain/info", nil)

	accountReadTimer   = metrics.NewRegisteredResettingTimer("chain/account/reads", nil)
	accountHashTimer   = metrics.NewRegisteredResettingTimer("chain/account/hashes", nil)
	accountUpdateTimer = metrics.NewRegisteredResettingTimer("chain/account/updates", nil)
	accountCommitTimer = metrics.NewRegisteredResettingTimer("chain/account/commits", nil)

	storageReadTimer   = metrics.NewRegisteredResettingTimer("chain/storage/reads", nil)
	storageUpdateTimer = metrics.NewRegisteredResettingTimer("chain/storage/updates", nil)
	storageCommitTimer = metrics.NewRegisteredResettingTimer("chain/storage/commits", nil)

	accountReadSingleTimer = metrics.NewRegisteredResettingTimer("chain/account/single/reads", nil)
	storageReadSingleTimer = metrics.NewRegisteredResettingTimer("chain/storage/single/reads", nil)

	snapshotCommitTimer = metrics.NewRegisteredResettingTimer("chain/snapshot/commits", nil)
	triedbCommitTimer   = metrics.NewRegisteredResettingTimer("chain/triedb/commits", nil)

	blockInsertTimer          = metrics.NewRegisteredResettingTimer("chain/inserts", nil)
	blockValidationTimer      = metrics.NewRegisteredResettingTimer("chain/validation", nil)
	blockCrossValidationTimer = metrics.NewRegisteredResettingTimer("chain/crossvalidation", nil)
	blockExecutionTimer       = metrics.NewRegisteredResettingTimer("chain/execution", nil)
	blockWriteTimer           = metrics.NewRegisteredResettingTimer("chain/write", nil)

	blockReorgMeter     = metrics.NewRegisteredMeter("chain/reorg/executes", nil)
	blockReorgAddMeter  = metrics.NewRegisteredMeter("chain/reorg/add", nil)
	blockReorgDropMeter = metrics.NewRegisteredMeter("chain/reorg/drop", nil)

	blockPrefetchExecuteTimer   = metrics.NewRegisteredTimer("chain/prefetch/executes", nil)
	blockPrefetchInterruptMeter = metrics.NewRegisteredMeter("chain/prefetch/interrupts", nil)

	errInsertionInterrupted = errors.New("insertion is interrupted")
	errChainStopped         = errors.New("blockchain is stopped")
	errInvalidOldChain      = errors.New("invalid old chain")
	errInvalidNewChain      = errors.New("invalid new chain")
)

const (
	bodyCacheLimit     = 256
	blockCacheLimit    = 256
	receiptsCacheLimit = 32
	txLookupCacheLimit = 1024

	// BlockChainVersion ensures that an incompatible database forces a resync from scratch.
	//
	// Changelog:
	//
	// - Version 4
	//   The following incompatible database changes were added:
	//   * the `BlockNumber`, `TxHash`, `TxIndex`, `BlockHash` and `Index` fields of log are deleted
	//   * the `Bloom` field of receipt is deleted
	//   * the `BlockIndex` and `TxIndex` fields of txlookup are deleted
	// - Version 5
	//  The following incompatible database changes were added:
	//    * the `TxHash`, `GasCost`, and `ContractAddress` fields are no longer stored for a receipt
	//    * the `TxHash`, `GasCost`, and `ContractAddress` fields are computed by looking up the
	//      receipts' corresponding block
	// - Version 6
	//  The following incompatible database changes were added:
	//    * Transaction lookup information stores the corresponding block number instead of block hash
	// - Version 7
	//  The following incompatible database changes were added:
	//    * Use freezer as the ancient database to maintain all ancient data
	// - Version 8
	//  The following incompatible database changes were added:
	//    * New scheme for contract code in order to separate the codes and trie nodes
	BlockChainVersion uint64 = 8
)

// CacheConfig contains the configuration values for the trie database
// and state snapshot these are resident in a blockchain.
type CacheConfig struct {
	TrieCleanLimit      int           // Memory allowance (MB) to use for caching trie nodes in memory
	TrieCleanNoPrefetch bool          // Whether to disable heuristic state prefetching for followup blocks
	TrieDirtyLimit      int           // Memory limit (MB) at which to start flushing dirty trie nodes to disk
	TrieDirtyDisabled   bool          // Whether to disable trie write caching and GC altogether (archive node)
	TrieTimeLimit       time.Duration // Time limit after which to flush the current in-memory trie to disk
	SnapshotLimit       int           // Memory allowance (MB) to use for caching snapshot entries in memory
	Preimages           bool          // Whether to store preimage of trie key to the disk
	StateHistory        uint64        // Number of blocks from head whose state histories are reserved.
	StateScheme         string        // Scheme used to store ethereum states and merkle tree nodes on top

	SnapshotNoBuild bool // Whether the background generation is allowed
	SnapshotWait    bool // Wait for snapshot construction on startup. TODO(karalabe): This is a dirty hack for testing, nuke it
}

// triedbConfig derives the configures for trie database.
func (c *CacheConfig) triedbConfig(isVerkle bool) *triedb.Config {
	config := &triedb.Config{
		Preimages: c.Preimages,
		IsVerkle:  isVerkle,
	}
	if c.StateScheme == rawdb.HashScheme {
		config.HashDB = &hashdb.Config{
			CleanCacheSize: c.TrieCleanLimit * 1024 * 1024,
		}
	}
	if c.StateScheme == rawdb.PathScheme {
		config.PathDB = &pathdb.Config{
			StateHistory:    c.StateHistory,
			CleanCacheSize:  c.TrieCleanLimit * 1024 * 1024,
			WriteBufferSize: c.TrieDirtyLimit * 1024 * 1024,
		}
	}
	return config
}

// defaultCacheConfig are the default caching values if none are specified by the
// user (also used during testing).
var defaultCacheConfig = &CacheConfig{
	TrieCleanLimit: 256,
	TrieDirtyLimit: 256,
	TrieTimeLimit:  5 * time.Minute,
	SnapshotLimit:  256,
	SnapshotWait:   true,
	StateScheme:    rawdb.HashScheme,
}

// DefaultCacheConfigWithScheme returns a deep copied default cache config with
// a provided trie node scheme.
func DefaultCacheConfigWithScheme(scheme string) *CacheConfig {
	config := *defaultCacheConfig
	config.StateScheme = scheme
	return &config
}

// txLookup is wrapper over transaction lookup along with the corresponding
// transaction object.
type txLookup struct {
	lookup      *rawdb.LegacyTxLookupEntry
	transaction *types.Transaction
}

// BlockChain represents the canonical chain given a database with a genesis
// block. The Blockchain manages chain imports, reverts, chain reorganisations.
//
// Importing blocks in to the block chain happens according to the set of rules
// defined by the two stage Validator. Processing of blocks is done using the
// Processor which processes the included transaction. The validation of the state
// is done in the second part of the Validator. Failing results in aborting of
// the import.
//
// The BlockChain also helps in returning blocks from **any** chain included
// in the database as well as blocks that represents the canonical chain. It's
// important to note that GetBlock can return any block and does not need to be
// included in the canonical one where as GetBlockByNumber always represents the
// canonical chain.
type BlockChain struct {
	chainConfig *params.ChainConfig // Chain & network configuration
	cacheConfig *CacheConfig        // Cache configuration for pruning

	db            ethdb.Database                   // Low level persistent database to store final content in
	snaps         *snapshot.Tree                   // Snapshot tree for fast trie leaf access
	triegc        *prque.Prque[int64, common.Hash] // Priority queue mapping block numbers to tries to gc
	gcproc        time.Duration                    // Accumulates canonical block processing for trie dumping
	lastWrite     uint64                           // Last block when the state was flushed
	flushInterval atomic.Int64                     // Time interval (processing time) after which to flush a state
	triedb        *triedb.Database                 // The database handler for maintaining trie nodes.
	statedb       *state.CachingDB                 // State database to reuse between imports (contains state cache)
	txIndexer     *txIndexer                       // Transaction indexer, might be nil if not enabled

	hc            *HeaderChain
	rmLogsFeed    event.Feed
	chainFeed     event.Feed
	chainHeadFeed event.Feed
	logsFeed      event.Feed
	blockProcFeed event.Feed
	scope         event.SubscriptionScope
	genesisBlock  *types.Block

	// This mutex synchronizes chain write operations.
	// Readers don't need to take it, they can just read the database.
	chainmu *syncx.ClosableMutex

	currentBlock      atomic.Pointer[types.Header] // Current head of the chain
	currentSnapBlock  atomic.Pointer[types.Header] // Current head of snap-sync
	currentFinalBlock atomic.Pointer[types.Header] // Latest (consensus) finalized block
	currentSafeBlock  atomic.Pointer[types.Header] // Latest (consensus) safe block

	bodyCache     *lru.Cache[common.Hash, *types.Body]
	bodyRLPCache  *lru.Cache[common.Hash, rlp.RawValue]
	receiptsCache *lru.Cache[common.Hash, []*types.Receipt]
	blockCache    *lru.Cache[common.Hash, *types.Block]

	txLookupLock  sync.RWMutex
	txLookupCache *lru.Cache[common.Hash, txLookup]

	wg            sync.WaitGroup
	quit          chan struct{} // shutdown signal, closed in Stop.
	stopping      atomic.Bool   // false if chain is running, true when stopped
	procInterrupt atomic.Bool   // interrupt signaler for block processing

	engine     consensus.Engine
	validator  Validator // Block and state validator interface
	prefetcher Prefetcher
	processor  Processor // Block transaction processor interface
	vmConfig   vm.Config
	logger     *tracing.Hooks
}

// NewBlockChain returns a fully initialised block chain using information
// available in the database. It initialises the default Ethereum Validator
// and Processor.
func NewBlockChain(db ethdb.Database, cacheConfig *CacheConfig, genesis *Genesis, overrides *ChainOverrides, engine consensus.Engine, vmConfig vm.Config, txLookupLimit *uint64) (*BlockChain, error) {
	if cacheConfig == nil {
		cacheConfig = defaultCacheConfig
	}
	// Open trie database with provided config
	enableVerkle, err := EnableVerkleAtGenesis(db, genesis)
	if err != nil {
		return nil, err
	}
	triedb := triedb.NewDatabase(db, cacheConfig.triedbConfig(enableVerkle))

	// Write the supplied genesis to the database if it has not been initialized
	// yet. The corresponding chain config will be returned, either from the
	// provided genesis or from the locally stored configuration if the genesis
	// has already been initialized.
	chainConfig, genesisHash, compatErr, err := SetupGenesisBlockWithOverride(db, triedb, genesis, overrides)
	if err != nil {
		return nil, err
	}
	log.Info("")
	log.Info(strings.Repeat("-", 153))
	for _, line := range strings.Split(chainConfig.Description(), "\n") {
		log.Info(line)
	}
	log.Info(strings.Repeat("-", 153))
	log.Info("")

	if chainConfig.IsOptimism() && chainConfig.RegolithTime == nil {
		log.Warn("Optimism RegolithTime has not been set")
	}

	bc := &BlockChain{
		chainConfig:   chainConfig,
		cacheConfig:   cacheConfig,
		db:            db,
		triedb:        triedb,
		triegc:        prque.New[int64, common.Hash](nil),
		quit:          make(chan struct{}),
		chainmu:       syncx.NewClosableMutex(),
		bodyCache:     lru.NewCache[common.Hash, *types.Body](bodyCacheLimit),
		bodyRLPCache:  lru.NewCache[common.Hash, rlp.RawValue](bodyCacheLimit),
		receiptsCache: lru.NewCache[common.Hash, []*types.Receipt](receiptsCacheLimit),
		blockCache:    lru.NewCache[common.Hash, *types.Block](blockCacheLimit),
		txLookupCache: lru.NewCache[common.Hash, txLookup](txLookupCacheLimit),
		engine:        engine,
		vmConfig:      vmConfig,
		logger:        vmConfig.Tracer,
	}
	bc.hc, err = NewHeaderChain(db, chainConfig, engine, bc.insertStopped)
	if err != nil {
		return nil, err
	}
	bc.flushInterval.Store(int64(cacheConfig.TrieTimeLimit))
	bc.statedb = state.NewDatabase(bc.triedb, nil)
	bc.validator = NewBlockValidator(chainConfig, bc)
	bc.prefetcher = newStatePrefetcher(chainConfig, bc.hc)
	bc.processor = NewStateProcessor(chainConfig, bc.hc)

	bc.genesisBlock = bc.GetBlockByNumber(0)
	if bc.genesisBlock == nil {
		return nil, ErrNoGenesis
	}

	bc.currentBlock.Store(nil)
	bc.currentSnapBlock.Store(nil)
	bc.currentFinalBlock.Store(nil)
	bc.currentSafeBlock.Store(nil)

	// Update chain info data metrics
	chainInfoGauge.Update(metrics.GaugeInfoValue{"chain_id": bc.chainConfig.ChainID.String()})

	// If Geth is initialized with an external ancient store, re-initialize the
	// missing chain indexes and chain flags. This procedure can survive crash
	// and can be resumed in next restart since chain flags are updated in last step.
	if bc.empty() {
		rawdb.InitDatabaseFromFreezer(bc.db)
	}
	// Load blockchain states from disk
	if err := bc.loadLastState(); err != nil {
		return nil, err
	}
	// Make sure the state associated with the block is available, or log out
	// if there is no available state, waiting for state sync.
	head := bc.CurrentBlock()
	if !bc.HasState(head.Root) {
		if head.Number.Uint64() == 0 {
			// The genesis state is missing, which is only possible in the path-based
			// scheme. This situation occurs when the initial state sync is not finished
			// yet, or the chain head is rewound below the pivot point. In both scenarios,
			// there is no possible recovery approach except for rerunning a snap sync.
			// Do nothing here until the state syncer picks it up.
			log.Info("Genesis state is missing, wait state sync")
		} else {
			// Head state is missing, before the state recovery, find out the
			// disk layer point of snapshot(if it's enabled). Make sure the
			// rewound point is lower than disk layer.
			var diskRoot common.Hash
			if bc.cacheConfig.SnapshotLimit > 0 {
				diskRoot = rawdb.ReadSnapshotRoot(bc.db)
			}
			if diskRoot != (common.Hash{}) {
				log.Warn("Head state missing, repairing", "number", head.Number, "hash", head.Hash(), "snaproot", diskRoot)

				snapDisk, err := bc.setHeadBeyondRoot(head.Number.Uint64(), 0, diskRoot, true)
				if err != nil {
					return nil, err
				}
				// Chain rewound, persist old snapshot number to indicate recovery procedure
				if snapDisk != 0 {
					rawdb.WriteSnapshotRecoveryNumber(bc.db, snapDisk)
				}
			} else {
				log.Warn("Head state missing, repairing", "number", head.Number, "hash", head.Hash())
				if _, err := bc.setHeadBeyondRoot(head.Number.Uint64(), 0, common.Hash{}, true); err != nil {
					return nil, err
				}
			}
		}
	}
	// Ensure that a previous crash in SetHead doesn't leave extra ancients
	if frozen, err := bc.db.Ancients(); err == nil && frozen > 0 {
		var (
			needRewind bool
			low        uint64
		)
		// The head full block may be rolled back to a very low height due to
		// blockchain repair. If the head full block is even lower than the ancient
		// chain, truncate the ancient store.
		fullBlock := bc.CurrentBlock()
		if fullBlock != nil && fullBlock.Hash() != bc.genesisBlock.Hash() && fullBlock.Number.Uint64() < frozen-1 {
			needRewind = true
			low = fullBlock.Number.Uint64()
		}
		// In snap sync, it may happen that ancient data has been written to the
		// ancient store, but the LastFastBlock has not been updated, truncate the
		// extra data here.
		snapBlock := bc.CurrentSnapBlock()
		if snapBlock != nil && snapBlock.Number.Uint64() < frozen-1 {
			needRewind = true
			if snapBlock.Number.Uint64() < low || low == 0 {
				low = snapBlock.Number.Uint64()
			}
		}
		if needRewind {
			log.Error("Truncating ancient chain", "from", bc.CurrentHeader().Number.Uint64(), "to", low)
			if err := bc.SetHead(low); err != nil {
				return nil, err
			}
		}
	}

	if bc.logger != nil && bc.logger.OnBlockchainInit != nil {
		bc.logger.OnBlockchainInit(chainConfig)
	}
	if bc.logger != nil && bc.logger.OnGenesisBlock != nil {
		if block := bc.CurrentBlock(); block.Number.Uint64() == 0 {
			alloc, err := getGenesisState(bc.db, block.Hash())
			if err != nil {
				return nil, fmt.Errorf("failed to get genesis state: %w", err)
			}
			if alloc == nil {
				return nil, errors.New("live blockchain tracer requires genesis alloc to be set")
			}
			bc.logger.OnGenesisBlock(bc.genesisBlock, alloc)
		}
	}

	// Load any existing snapshot, regenerating it if loading failed
	if bc.cacheConfig.SnapshotLimit > 0 {
		// If the chain was rewound past the snapshot persistent layer (causing
		// a recovery block number to be persisted to disk), check if we're still
		// in recovery mode and in that case, don't invalidate the snapshot on a
		// head mismatch.
		var recover bool

		head := bc.CurrentBlock()
		if layer := rawdb.ReadSnapshotRecoveryNumber(bc.db); layer != nil && *layer >= head.Number.Uint64() {
			log.Warn("Enabling snapshot recovery", "chainhead", head.Number, "diskbase", *layer)
			recover = true
		}
		snapconfig := snapshot.Config{
			CacheSize:  bc.cacheConfig.SnapshotLimit,
			Recovery:   recover,
			NoBuild:    bc.cacheConfig.SnapshotNoBuild,
			AsyncBuild: !bc.cacheConfig.SnapshotWait,
		}
		bc.snaps, _ = snapshot.New(snapconfig, bc.db, bc.triedb, head.Root)

		// Re-initialize the state database with snapshot
		bc.statedb = state.NewDatabase(bc.triedb, bc.snaps)
	}

	// Rewind the chain in case of an incompatible config upgrade.
	if compatErr != nil {
		log.Warn("Rewinding chain to upgrade configuration", "err", compatErr)
		if compatErr.RewindToTime > 0 {
			bc.SetHeadWithTimestamp(compatErr.RewindToTime)
		} else {
			bc.SetHead(compatErr.RewindToBlock)
		}
		rawdb.WriteChainConfig(db, genesisHash, chainConfig)
	}
<<<<<<< HEAD

	// The first thing the node will do is reconstruct the verification data for
	// the head block (ethash cache or clique voting snapshot). Might as well do
	// it in advance.
	bc.engine.VerifyHeader(bc, bc.CurrentHeader())

=======
>>>>>>> f0e8a3e9
	// Start tx indexer if it's enabled.
	if txLookupLimit != nil {
		bc.txIndexer = newTxIndexer(*txLookupLimit, bc)
	}
	return bc, nil
}

// empty returns an indicator whether the blockchain is empty.
// Note, it's a special case that we connect a non-empty ancient
// database with an empty node, so that we can plugin the ancient
// into node seamlessly.
func (bc *BlockChain) empty() bool {
	genesis := bc.genesisBlock.Hash()
	for _, hash := range []common.Hash{rawdb.ReadHeadBlockHash(bc.db), rawdb.ReadHeadHeaderHash(bc.db), rawdb.ReadHeadFastBlockHash(bc.db)} {
		if hash != genesis {
			return false
		}
	}
	return true
}

// loadLastState loads the last known chain state from the database. This method
// assumes that the chain manager mutex is held.
func (bc *BlockChain) loadLastState() error {
	// Restore the last known head block
	head := rawdb.ReadHeadBlockHash(bc.db)
	if head == (common.Hash{}) {
		// Corrupt or empty database, init from scratch
		log.Warn("Empty database, resetting chain")
		return bc.Reset()
	}
	// Make sure the entire head block is available
	headBlock := bc.GetBlockByHash(head)
	if headBlock == nil {
		// Corrupt or empty database, init from scratch
		log.Warn("Head block missing, resetting chain", "hash", head)
		return bc.Reset()
	}
	// Everything seems to be fine, set as the head block
	bc.currentBlock.Store(headBlock.Header())
	headBlockGauge.Update(int64(headBlock.NumberU64()))

	// Restore the last known head header
	headHeader := headBlock.Header()
	if head := rawdb.ReadHeadHeaderHash(bc.db); head != (common.Hash{}) {
		if header := bc.GetHeaderByHash(head); header != nil {
			headHeader = header
		}
	}
	bc.hc.SetCurrentHeader(headHeader)

	// Restore the last known head snap block
	bc.currentSnapBlock.Store(headBlock.Header())
	headFastBlockGauge.Update(int64(headBlock.NumberU64()))

	if head := rawdb.ReadHeadFastBlockHash(bc.db); head != (common.Hash{}) {
		if block := bc.GetBlockByHash(head); block != nil {
			bc.currentSnapBlock.Store(block.Header())
			headFastBlockGauge.Update(int64(block.NumberU64()))
		}
	}

	// Restore the last known finalized block and safe block
	// Note: the safe block is not stored on disk and it is set to the last
	// known finalized block on startup
	if head := rawdb.ReadFinalizedBlockHash(bc.db); head != (common.Hash{}) {
		if block := bc.GetBlockByHash(head); block != nil {
			bc.currentFinalBlock.Store(block.Header())
			headFinalizedBlockGauge.Update(int64(block.NumberU64()))
			bc.currentSafeBlock.Store(block.Header())
			headSafeBlockGauge.Update(int64(block.NumberU64()))
		}
	}
	// Issue a status log for the user
	var (
		currentSnapBlock  = bc.CurrentSnapBlock()
		currentFinalBlock = bc.CurrentFinalBlock()

		headerTd = bc.GetTd(headHeader.Hash(), headHeader.Number.Uint64())
		blockTd  = bc.GetTd(headBlock.Hash(), headBlock.NumberU64())
	)
	if headHeader.Hash() != headBlock.Hash() {
		log.Info("Loaded most recent local header", "number", headHeader.Number, "hash", headHeader.Hash(), "td", headerTd, "age", common.PrettyAge(time.Unix(int64(headHeader.Time), 0)))
	}
	log.Info("Loaded most recent local block", "number", headBlock.Number(), "hash", headBlock.Hash(), "td", blockTd, "age", common.PrettyAge(time.Unix(int64(headBlock.Time()), 0)))
	if headBlock.Hash() != currentSnapBlock.Hash() {
		snapTd := bc.GetTd(currentSnapBlock.Hash(), currentSnapBlock.Number.Uint64())
		log.Info("Loaded most recent local snap block", "number", currentSnapBlock.Number, "hash", currentSnapBlock.Hash(), "td", snapTd, "age", common.PrettyAge(time.Unix(int64(currentSnapBlock.Time), 0)))
	}
	if currentFinalBlock != nil {
		finalTd := bc.GetTd(currentFinalBlock.Hash(), currentFinalBlock.Number.Uint64())
		log.Info("Loaded most recent local finalized block", "number", currentFinalBlock.Number, "hash", currentFinalBlock.Hash(), "td", finalTd, "age", common.PrettyAge(time.Unix(int64(currentFinalBlock.Time), 0)))
	}
	if pivot := rawdb.ReadLastPivotNumber(bc.db); pivot != nil {
		log.Info("Loaded last snap-sync pivot marker", "number", *pivot)
	}
	return nil
}

// SetHead rewinds the local chain to a new head. Depending on whether the node
// was snap synced or full synced and in which state, the method will try to
// delete minimal data from disk whilst retaining chain consistency.
func (bc *BlockChain) SetHead(head uint64) error {
	if _, err := bc.setHeadBeyondRoot(head, 0, common.Hash{}, false); err != nil {
		return err
	}
	// Send chain head event to update the transaction pool
	header := bc.CurrentBlock()
	if block := bc.GetBlock(header.Hash(), header.Number.Uint64()); block == nil {
		// This should never happen. In practice, previously currentBlock
		// contained the entire block whereas now only a "marker", so there
		// is an ever so slight chance for a race we should handle.
		log.Error("Current block not found in database", "block", header.Number, "hash", header.Hash())
		return fmt.Errorf("current block missing: #%d [%x..]", header.Number, header.Hash().Bytes()[:4])
	}
	bc.chainHeadFeed.Send(ChainHeadEvent{Header: header})
	return nil
}

// SetHeadWithTimestamp rewinds the local chain to a new head that has at max
// the given timestamp. Depending on whether the node was snap synced or full
// synced and in which state, the method will try to delete minimal data from
// disk whilst retaining chain consistency.
func (bc *BlockChain) SetHeadWithTimestamp(timestamp uint64) error {
	if _, err := bc.setHeadBeyondRoot(0, timestamp, common.Hash{}, false); err != nil {
		return err
	}
	// Send chain head event to update the transaction pool
	header := bc.CurrentBlock()
	if block := bc.GetBlock(header.Hash(), header.Number.Uint64()); block == nil {
		// This should never happen. In practice, previously currentBlock
		// contained the entire block whereas now only a "marker", so there
		// is an ever so slight chance for a race we should handle.
		log.Error("Current block not found in database", "block", header.Number, "hash", header.Hash())
		return fmt.Errorf("current block missing: #%d [%x..]", header.Number, header.Hash().Bytes()[:4])
	}
	bc.chainHeadFeed.Send(ChainHeadEvent{Header: header})
	return nil
}

// SetFinalized sets the finalized block.
func (bc *BlockChain) SetFinalized(header *types.Header) {
	bc.currentFinalBlock.Store(header)
	if header != nil {
		rawdb.WriteFinalizedBlockHash(bc.db, header.Hash())
		headFinalizedBlockGauge.Update(int64(header.Number.Uint64()))
	} else {
		rawdb.WriteFinalizedBlockHash(bc.db, common.Hash{})
		headFinalizedBlockGauge.Update(0)
	}
}

// SetSafe sets the safe block.
func (bc *BlockChain) SetSafe(header *types.Header) {
	bc.currentSafeBlock.Store(header)
	if header != nil {
		headSafeBlockGauge.Update(int64(header.Number.Uint64()))
	} else {
		headSafeBlockGauge.Update(0)
	}
}

// rewindHashHead implements the logic of rewindHead in the context of hash scheme.
func (bc *BlockChain) rewindHashHead(head *types.Header, root common.Hash) (*types.Header, uint64) {
	var (
		limit      uint64                             // The oldest block that will be searched for this rewinding
		beyondRoot = root == common.Hash{}            // Flag whether we're beyond the requested root (no root, always true)
		pivot      = rawdb.ReadLastPivotNumber(bc.db) // Associated block number of pivot point state
		rootNumber uint64                             // Associated block number of requested root

		start  = time.Now() // Timestamp the rewinding is restarted
		logged = time.Now() // Timestamp last progress log was printed
	)
	// The oldest block to be searched is determined by the pivot block or a constant
	// searching threshold. The rationale behind this is as follows:
	//
	// - Snap sync is selected if the pivot block is available. The earliest available
	//   state is the pivot block itself, so there is no sense in going further back.
	//
	// - Full sync is selected if the pivot block does not exist. The hash database
	//   periodically flushes the state to disk, and the used searching threshold is
	//   considered sufficient to find a persistent state, even for the testnet. It
	//   might be not enough for a chain that is nearly empty. In the worst case,
	//   the entire chain is reset to genesis, and snap sync is re-enabled on top,
	//   which is still acceptable.
	if pivot != nil {
		limit = *pivot
	} else if head.Number.Uint64() > params.FullImmutabilityThreshold {
		limit = head.Number.Uint64() - params.FullImmutabilityThreshold
	}
	for {
		logger := log.Trace
		if time.Since(logged) > time.Second*8 {
			logged = time.Now()
			logger = log.Info
		}
		logger("Block state missing, rewinding further", "number", head.Number, "hash", head.Hash(), "elapsed", common.PrettyDuration(time.Since(start)))

		// If a root threshold was requested but not yet crossed, check
		if !beyondRoot && head.Root == root {
			beyondRoot, rootNumber = true, head.Number.Uint64()
		}
		// If search limit is reached, return the genesis block as the
		// new chain head.
		if head.Number.Uint64() < limit {
			log.Info("Rewinding limit reached, resetting to genesis", "number", head.Number, "hash", head.Hash(), "limit", limit)
			return bc.genesisBlock.Header(), rootNumber
		}
		// If the associated state is not reachable, continue searching
		// backwards until an available state is found.
		if !bc.HasState(head.Root) {
			// If the chain is gapped in the middle, return the genesis
			// block as the new chain head.
			parent := bc.GetHeader(head.ParentHash, head.Number.Uint64()-1)
			if parent == nil {
				log.Error("Missing block in the middle, resetting to genesis", "number", head.Number.Uint64()-1, "hash", head.ParentHash)
				return bc.genesisBlock.Header(), rootNumber
			}
			head = parent

			// If the genesis block is reached, stop searching.
			if head.Number.Uint64() == 0 {
				log.Info("Genesis block reached", "number", head.Number, "hash", head.Hash())
				return head, rootNumber
			}
			continue // keep rewinding
		}
		// Once the available state is found, ensure that the requested root
		// has already been crossed. If not, continue rewinding.
		if beyondRoot || head.Number.Uint64() == 0 {
			log.Info("Rewound to block with state", "number", head.Number, "hash", head.Hash())
			return head, rootNumber
		}
		log.Debug("Skipping block with threshold state", "number", head.Number, "hash", head.Hash(), "root", head.Root)
		head = bc.GetHeader(head.ParentHash, head.Number.Uint64()-1) // Keep rewinding
	}
}

// rewindPathHead implements the logic of rewindHead in the context of path scheme.
func (bc *BlockChain) rewindPathHead(head *types.Header, root common.Hash) (*types.Header, uint64) {
	var (
		pivot      = rawdb.ReadLastPivotNumber(bc.db) // Associated block number of pivot block
		rootNumber uint64                             // Associated block number of requested root

		// BeyondRoot represents whether the requested root is already
		// crossed. The flag value is set to true if the root is empty.
		beyondRoot = root == common.Hash{}

		// noState represents if the target state requested for search
		// is unavailable and impossible to be recovered.
		noState = !bc.HasState(root) && !bc.stateRecoverable(root)

		start  = time.Now() // Timestamp the rewinding is restarted
		logged = time.Now() // Timestamp last progress log was printed
	)
	// Rewind the head block tag until an available state is found.
	for {
		logger := log.Trace
		if time.Since(logged) > time.Second*8 {
			logged = time.Now()
			logger = log.Info
		}
		logger("Block state missing, rewinding further", "number", head.Number, "hash", head.Hash(), "elapsed", common.PrettyDuration(time.Since(start)))

		// If a root threshold was requested but not yet crossed, check
		if !beyondRoot && head.Root == root {
			beyondRoot, rootNumber = true, head.Number.Uint64()
		}
		// If the root threshold hasn't been crossed but the available
		// state is reached, quickly determine if the target state is
		// possible to be reached or not.
		if !beyondRoot && noState && bc.HasState(head.Root) {
			beyondRoot = true
			log.Info("Disable the search for unattainable state", "root", root)
		}
		// Check if the associated state is available or recoverable if
		// the requested root has already been crossed.
		if beyondRoot && (bc.HasState(head.Root) || bc.stateRecoverable(head.Root)) {
			break
		}
		// If pivot block is reached, return the genesis block as the
		// new chain head. Theoretically there must be a persistent
		// state before or at the pivot block, prevent endless rewinding
		// towards the genesis just in case.
		if pivot != nil && *pivot >= head.Number.Uint64() {
			log.Info("Pivot block reached, resetting to genesis", "number", head.Number, "hash", head.Hash())
			return bc.genesisBlock.Header(), rootNumber
		}
		// If the chain is gapped in the middle, return the genesis
		// block as the new chain head
		parent := bc.GetHeader(head.ParentHash, head.Number.Uint64()-1) // Keep rewinding
		if parent == nil {
			log.Error("Missing block in the middle, resetting to genesis", "number", head.Number.Uint64()-1, "hash", head.ParentHash)
			return bc.genesisBlock.Header(), rootNumber
		}
		head = parent

		// If the genesis block is reached, stop searching.
		if head.Number.Uint64() == 0 {
			log.Info("Genesis block reached", "number", head.Number, "hash", head.Hash())
			return head, rootNumber
		}
	}
	// Recover if the target state if it's not available yet.
	if !bc.HasState(head.Root) {
		if err := bc.triedb.Recover(head.Root); err != nil {
			log.Crit("Failed to rollback state", "err", err)
		}
	}
	log.Info("Rewound to block with state", "number", head.Number, "hash", head.Hash())
	return head, rootNumber
}

// rewindHead searches the available states in the database and returns the associated
// block as the new head block.
//
// If the given root is not empty, then the rewind should attempt to pass the specified
// state root and return the associated block number as well. If the root, typically
// representing the state corresponding to snapshot disk layer, is deemed impassable,
// then block number zero is returned, indicating that snapshot recovery is disabled
// and the whole snapshot should be auto-generated in case of head mismatch.
func (bc *BlockChain) rewindHead(head *types.Header, root common.Hash) (*types.Header, uint64) {
	if bc.triedb.Scheme() == rawdb.PathScheme {
		return bc.rewindPathHead(head, root)
	}
	return bc.rewindHashHead(head, root)
}

// setHeadBeyondRoot rewinds the local chain to a new head with the extra condition
// that the rewind must pass the specified state root. This method is meant to be
// used when rewinding with snapshots enabled to ensure that we go back further than
// persistent disk layer. Depending on whether the node was snap synced or full, and
// in which state, the method will try to delete minimal data from disk whilst
// retaining chain consistency.
//
// The method also works in timestamp mode if `head == 0` but `time != 0`. In that
// case blocks are rolled back until the new head becomes older or equal to the
// requested time. If both `head` and `time` is 0, the chain is rewound to genesis.
//
// The method returns the block number where the requested root cap was found.
func (bc *BlockChain) setHeadBeyondRoot(head uint64, time uint64, root common.Hash, repair bool) (uint64, error) {
	if !bc.chainmu.TryLock() {
		return 0, errChainStopped
	}
	defer bc.chainmu.Unlock()

	var (
		// Track the block number of the requested root hash
		rootNumber uint64 // (no root == always 0)

		// Retrieve the last pivot block to short circuit rollbacks beyond it
		// and the current freezer limit to start nuking it's underflown.
		pivot = rawdb.ReadLastPivotNumber(bc.db)
	)
	updateFn := func(db ethdb.KeyValueWriter, header *types.Header) (*types.Header, bool) {
		// Rewind the blockchain, ensuring we don't end up with a stateless head
		// block. Note, depth equality is permitted to allow using SetHead as a
		// chain reparation mechanism without deleting any data!
		if currentBlock := bc.CurrentBlock(); currentBlock != nil && header.Number.Uint64() <= currentBlock.Number.Uint64() {
			var newHeadBlock *types.Header
			newHeadBlock, rootNumber = bc.rewindHead(header, root)
			rawdb.WriteHeadBlockHash(db, newHeadBlock.Hash())

			// Degrade the chain markers if they are explicitly reverted.
			// In theory we should update all in-memory markers in the
			// last step, however the direction of SetHead is from high
			// to low, so it's safe to update in-memory markers directly.
			bc.currentBlock.Store(newHeadBlock)
			headBlockGauge.Update(int64(newHeadBlock.Number.Uint64()))

			// The head state is missing, which is only possible in the path-based
			// scheme. This situation occurs when the chain head is rewound below
			// the pivot point. In this scenario, there is no possible recovery
			// approach except for rerunning a snap sync. Do nothing here until the
			// state syncer picks it up.
			if !bc.HasState(newHeadBlock.Root) {
				if newHeadBlock.Number.Uint64() != 0 {
					log.Crit("Chain is stateless at a non-genesis block")
				}
				log.Info("Chain is stateless, wait state sync", "number", newHeadBlock.Number, "hash", newHeadBlock.Hash())
			}
		}
		// Rewind the snap block in a simpleton way to the target head
		if currentSnapBlock := bc.CurrentSnapBlock(); currentSnapBlock != nil && header.Number.Uint64() < currentSnapBlock.Number.Uint64() {
			newHeadSnapBlock := bc.GetBlock(header.Hash(), header.Number.Uint64())
			// If either blocks reached nil, reset to the genesis state
			if newHeadSnapBlock == nil {
				newHeadSnapBlock = bc.genesisBlock
			}
			rawdb.WriteHeadFastBlockHash(db, newHeadSnapBlock.Hash())

			// Degrade the chain markers if they are explicitly reverted.
			// In theory we should update all in-memory markers in the
			// last step, however the direction of SetHead is from high
			// to low, so it's safe the update in-memory markers directly.
			bc.currentSnapBlock.Store(newHeadSnapBlock.Header())
			headFastBlockGauge.Update(int64(newHeadSnapBlock.NumberU64()))
		}
		var (
			headHeader = bc.CurrentBlock()
			headNumber = headHeader.Number.Uint64()
		)
		// If setHead underflown the freezer threshold and the block processing
		// intent afterwards is full block importing, delete the chain segment
		// between the stateful-block and the sethead target.
		var wipe bool
		frozen, _ := bc.db.Ancients()
		if headNumber+1 < frozen {
			wipe = pivot == nil || headNumber >= *pivot
		}
		return headHeader, wipe // Only force wipe if full synced
	}
	// Rewind the header chain, deleting all block bodies until then
	delFn := func(db ethdb.KeyValueWriter, hash common.Hash, num uint64) {
		// Ignore the error here since light client won't hit this path
		frozen, _ := bc.db.Ancients()
		if num+1 <= frozen {
			// Truncate all relative data(header, total difficulty, body, receipt
			// and canonical hash) from ancient store.
			if _, err := bc.db.TruncateHead(num); err != nil {
				log.Crit("Failed to truncate ancient data", "number", num, "err", err)
			}
			// Remove the hash <-> number mapping from the active store.
			rawdb.DeleteHeaderNumber(db, hash)
		} else {
			// Remove relative body and receipts from the active store.
			// The header, total difficulty and canonical hash will be
			// removed in the hc.SetHead function.
			rawdb.DeleteBody(db, hash, num)
			rawdb.DeleteReceipts(db, hash, num)
		}
		// Todo(rjl493456442) txlookup, bloombits, etc
	}
	// If SetHead was only called as a chain reparation method, try to skip
	// touching the header chain altogether, unless the freezer is broken
	if repair {
		if target, force := updateFn(bc.db, bc.CurrentBlock()); force {
			bc.hc.SetHead(target.Number.Uint64(), nil, delFn)
		}
	} else {
		// Rewind the chain to the requested head and keep going backwards until a
		// block with a state is found or snap sync pivot is passed
		if time > 0 {
			log.Warn("Rewinding blockchain to timestamp", "target", time)
			bc.hc.SetHeadWithTimestamp(time, updateFn, delFn)
		} else {
			log.Warn("Rewinding blockchain to block", "target", head)
			bc.hc.SetHead(head, updateFn, delFn)
		}
	}
	// Clear out any stale content from the caches
	bc.bodyCache.Purge()
	bc.bodyRLPCache.Purge()
	bc.receiptsCache.Purge()
	bc.blockCache.Purge()
	bc.txLookupCache.Purge()

	// Clear safe block, finalized block if needed
	if safe := bc.CurrentSafeBlock(); safe != nil && head < safe.Number.Uint64() {
		log.Warn("SetHead invalidated safe block")
		bc.SetSafe(nil)
	}
	if finalized := bc.CurrentFinalBlock(); finalized != nil && head < finalized.Number.Uint64() {
		log.Error("SetHead invalidated finalized block")
		bc.SetFinalized(nil)
	}
	return rootNumber, bc.loadLastState()
}

// SnapSyncCommitHead sets the current head block to the one defined by the hash
// irrelevant what the chain contents were prior.
func (bc *BlockChain) SnapSyncCommitHead(hash common.Hash) error {
	// Make sure that both the block as well at its state trie exists
	block := bc.GetBlockByHash(hash)
	if block == nil {
		return fmt.Errorf("non existent block [%x..]", hash[:4])
	}
	// Reset the trie database with the fresh snap synced state.
	root := block.Root()
	if bc.triedb.Scheme() == rawdb.PathScheme {
		if err := bc.triedb.Enable(root); err != nil {
			return err
		}
	}
	if !bc.HasState(root) {
		return fmt.Errorf("non existent state [%x..]", root[:4])
	}
	// If all checks out, manually set the head block.
	if !bc.chainmu.TryLock() {
		return errChainStopped
	}
	bc.currentBlock.Store(block.Header())
	headBlockGauge.Update(int64(block.NumberU64()))
	bc.chainmu.Unlock()

	// Destroy any existing state snapshot and regenerate it in the background,
	// also resuming the normal maintenance of any previously paused snapshot.
	if bc.snaps != nil {
		bc.snaps.Rebuild(root)
	}
	log.Info("Committed new head block", "number", block.Number(), "hash", hash)
	return nil
}

// Reset purges the entire blockchain, restoring it to its genesis state.
func (bc *BlockChain) Reset() error {
	return bc.ResetWithGenesisBlock(bc.genesisBlock)
}

// ResetWithGenesisBlock purges the entire blockchain, restoring it to the
// specified genesis state.
func (bc *BlockChain) ResetWithGenesisBlock(genesis *types.Block) error {
	// Dump the entire block chain and purge the caches
	if err := bc.SetHead(0); err != nil {
		return err
	}
	if !bc.chainmu.TryLock() {
		return errChainStopped
	}
	defer bc.chainmu.Unlock()

	// Prepare the genesis block and reinitialise the chain
	batch := bc.db.NewBatch()
	rawdb.WriteTd(batch, genesis.Hash(), genesis.NumberU64(), genesis.Difficulty())
	rawdb.WriteBlock(batch, genesis)
	if err := batch.Write(); err != nil {
		log.Crit("Failed to write genesis block", "err", err)
	}
	bc.writeHeadBlock(genesis)

	// Last update all in-memory chain markers
	bc.genesisBlock = genesis
	bc.currentBlock.Store(bc.genesisBlock.Header())
	headBlockGauge.Update(int64(bc.genesisBlock.NumberU64()))
	bc.hc.SetGenesis(bc.genesisBlock.Header())
	bc.hc.SetCurrentHeader(bc.genesisBlock.Header())
	bc.currentSnapBlock.Store(bc.genesisBlock.Header())
	headFastBlockGauge.Update(int64(bc.genesisBlock.NumberU64()))
	return nil
}

// Export writes the active chain to the given writer.
func (bc *BlockChain) Export(w io.Writer) error {
	return bc.ExportN(w, uint64(0), bc.CurrentBlock().Number.Uint64())
}

// ExportN writes a subset of the active chain to the given writer.
func (bc *BlockChain) ExportN(w io.Writer, first uint64, last uint64) error {
	if first > last {
		return fmt.Errorf("export failed: first (%d) is greater than last (%d)", first, last)
	}
	log.Info("Exporting batch of blocks", "count", last-first+1)

	var (
		parentHash common.Hash
		start      = time.Now()
		reported   = time.Now()
	)
	for nr := first; nr <= last; nr++ {
		block := bc.GetBlockByNumber(nr)
		if block == nil {
			return fmt.Errorf("export failed on #%d: not found", nr)
		}
		if nr > first && block.ParentHash() != parentHash {
			return errors.New("export failed: chain reorg during export")
		}
		parentHash = block.Hash()
		if err := block.EncodeRLP(w); err != nil {
			return err
		}
		if time.Since(reported) >= statsReportLimit {
			log.Info("Exporting blocks", "exported", block.NumberU64()-first, "elapsed", common.PrettyDuration(time.Since(start)))
			reported = time.Now()
		}
	}
	return nil
}

// writeHeadBlock injects a new head block into the current block chain. This method
// assumes that the block is indeed a true head. It will also reset the head
// header and the head snap sync block to this very same block if they are older
// or if they are on a different side chain.
//
// Note, this function assumes that the `mu` mutex is held!
func (bc *BlockChain) writeHeadBlock(block *types.Block) {
	// Add the block to the canonical chain number scheme and mark as the head
	batch := bc.db.NewBatch()
	rawdb.WriteHeadHeaderHash(batch, block.Hash())
	rawdb.WriteHeadFastBlockHash(batch, block.Hash())
	rawdb.WriteCanonicalHash(batch, block.Hash(), block.NumberU64())
	rawdb.WriteTxLookupEntriesByBlock(batch, block)
	rawdb.WriteHeadBlockHash(batch, block.Hash())

	// Flush the whole batch into the disk, exit the node if failed
	if err := batch.Write(); err != nil {
		log.Crit("Failed to update chain indexes and markers", "err", err)
	}
	// Update all in-memory chain markers in the last step
	bc.hc.SetCurrentHeader(block.Header())

	bc.currentSnapBlock.Store(block.Header())
	headFastBlockGauge.Update(int64(block.NumberU64()))

	bc.currentBlock.Store(block.Header())
	headBlockGauge.Update(int64(block.NumberU64()))
}

// stopWithoutSaving stops the blockchain service. If any imports are currently in progress
// it will abort them using the procInterrupt. This method stops all running
// goroutines, but does not do all the post-stop work of persisting data.
// OBS! It is generally recommended to use the Stop method!
// This method has been exposed to allow tests to stop the blockchain while simulating
// a crash.
func (bc *BlockChain) stopWithoutSaving() {
	if !bc.stopping.CompareAndSwap(false, true) {
		return
	}
	// Signal shutdown tx indexer.
	if bc.txIndexer != nil {
		bc.txIndexer.close()
	}
	// Unsubscribe all subscriptions registered from blockchain.
	bc.scope.Close()

	// Signal shutdown to all goroutines.
	close(bc.quit)
	bc.StopInsert()

	// Now wait for all chain modifications to end and persistent goroutines to exit.
	//
	// Note: Close waits for the mutex to become available, i.e. any running chain
	// modification will have exited when Close returns. Since we also called StopInsert,
	// the mutex should become available quickly. It cannot be taken again after Close has
	// returned.
	bc.chainmu.Close()
	bc.wg.Wait()
}

// Stop stops the blockchain service. If any imports are currently in progress
// it will abort them using the procInterrupt.
func (bc *BlockChain) Stop() {
	bc.stopWithoutSaving()

	// Ensure that the entirety of the state snapshot is journaled to disk.
	var snapBase common.Hash
	if bc.snaps != nil {
		var err error
		if snapBase, err = bc.snaps.Journal(bc.CurrentBlock().Root); err != nil {
			log.Error("Failed to journal state snapshot", "err", err)
		}
		bc.snaps.Release()
	}
	if bc.triedb.Scheme() == rawdb.PathScheme {
		// Ensure that the in-memory trie nodes are journaled to disk properly.
		if err := bc.triedb.Journal(bc.CurrentBlock().Root); err != nil {
			log.Info("Failed to journal in-memory trie nodes", "err", err)
		}
	} else {
		// Ensure the state of a recent block is also stored to disk before exiting.
		// We're writing three different states to catch different restart scenarios:
		//  - HEAD:     So we don't need to reprocess any blocks in the general case
		//  - HEAD-1:   So we don't do large reorgs if our HEAD becomes an uncle
		//  - HEAD-127: So we have a hard limit on the number of blocks reexecuted
		if !bc.cacheConfig.TrieDirtyDisabled {
			triedb := bc.triedb

			for _, offset := range []uint64{0, 1, state.TriesInMemory - 1} {
				if number := bc.CurrentBlock().Number.Uint64(); number > offset {
					recent := bc.GetBlockByNumber(number - offset)

					log.Info("Writing cached state to disk", "block", recent.Number(), "hash", recent.Hash(), "root", recent.Root())
					if err := triedb.Commit(recent.Root(), true); err != nil {
						log.Error("Failed to commit recent state trie", "err", err)
					}
				}
			}
			if snapBase != (common.Hash{}) {
				log.Info("Writing snapshot state to disk", "root", snapBase)
				if err := triedb.Commit(snapBase, true); err != nil {
					log.Error("Failed to commit recent state trie", "err", err)
				}
			}
			for !bc.triegc.Empty() {
				triedb.Dereference(bc.triegc.PopItem())
			}
			if _, nodes, _ := triedb.Size(); nodes != 0 { // all memory is contained within the nodes return for hashdb
				log.Error("Dangling trie nodes after full cleanup")
			}
		}
	}
	// Allow tracers to clean-up and release resources.
	if bc.logger != nil && bc.logger.OnClose != nil {
		bc.logger.OnClose()
	}
	// Close the trie database, release all the held resources as the last step.
	if err := bc.triedb.Close(); err != nil {
		log.Error("Failed to close trie database", "err", err)
	}
	log.Info("Blockchain stopped")
}

// StopInsert interrupts all insertion methods, causing them to return
// errInsertionInterrupted as soon as possible. Insertion is permanently disabled after
// calling this method.
func (bc *BlockChain) StopInsert() {
	bc.procInterrupt.Store(true)
}

// insertStopped returns true after StopInsert has been called.
func (bc *BlockChain) insertStopped() bool {
	return bc.procInterrupt.Load()
}

// WriteStatus status of write
type WriteStatus byte

const (
	NonStatTy WriteStatus = iota
	CanonStatTy
	SideStatTy
)

// InsertReceiptChain attempts to complete an already existing header chain with
// transaction and receipt data.
func (bc *BlockChain) InsertReceiptChain(blockChain types.Blocks, receiptChain []types.Receipts, ancientLimit uint64) (int, error) {
	// We don't require the chainMu here since we want to maximize the
	// concurrency of header insertion and receipt insertion.
	bc.wg.Add(1)
	defer bc.wg.Done()

	var (
		ancientBlocks, liveBlocks     types.Blocks
		ancientReceipts, liveReceipts []types.Receipts
	)
	// Do a sanity check that the provided chain is actually ordered and linked
	for i, block := range blockChain {
		if i != 0 {
			prev := blockChain[i-1]
			if block.NumberU64() != prev.NumberU64()+1 || block.ParentHash() != prev.Hash() {
				log.Error("Non contiguous receipt insert",
					"number", block.Number(), "hash", block.Hash(), "parent", block.ParentHash(),
					"prevnumber", prev.Number(), "prevhash", prev.Hash())
				return 0, fmt.Errorf("non contiguous insert: item %d is #%d [%x..], item %d is #%d [%x..] (parent [%x..])",
					i-1, prev.NumberU64(), prev.Hash().Bytes()[:4],
					i, block.NumberU64(), block.Hash().Bytes()[:4], block.ParentHash().Bytes()[:4])
			}
		}
		if block.NumberU64() <= ancientLimit {
			ancientBlocks, ancientReceipts = append(ancientBlocks, block), append(ancientReceipts, receiptChain[i])
		} else {
			liveBlocks, liveReceipts = append(liveBlocks, block), append(liveReceipts, receiptChain[i])
		}

		// Here we also validate that blob transactions in the block do not contain a sidecar.
		// While the sidecar does not affect the block hash / tx hash, sending blobs within a block is not allowed.
		for txIndex, tx := range block.Transactions() {
			if tx.Type() == types.BlobTxType && tx.BlobTxSidecar() != nil {
				return 0, fmt.Errorf("block #%d contains unexpected blob sidecar in tx at index %d", block.NumberU64(), txIndex)
			}
		}
	}

	var (
		stats = struct{ processed, ignored int32 }{}
		start = time.Now()
		size  = int64(0)
	)

	// updateHead updates the head snap sync block if the inserted blocks are better
	// and returns an indicator whether the inserted blocks are canonical.
	updateHead := func(head *types.Block) bool {
		if !bc.chainmu.TryLock() {
			return false
		}
		defer bc.chainmu.Unlock()

		// Rewind may have occurred, skip in that case.
		if bc.CurrentHeader().Number.Cmp(head.Number()) >= 0 {
			rawdb.WriteHeadFastBlockHash(bc.db, head.Hash())
			bc.currentSnapBlock.Store(head.Header())
			headFastBlockGauge.Update(int64(head.NumberU64()))
			return true
		}
		return false
	}
	// writeAncient writes blockchain and corresponding receipt chain into ancient store.
	//
	// this function only accepts canonical chain data. All side chain will be reverted
	// eventually.
	writeAncient := func(blockChain types.Blocks, receiptChain []types.Receipts) (int, error) {
		first := blockChain[0]
		last := blockChain[len(blockChain)-1]

		// Ensure genesis is in ancients.
		if first.NumberU64() == 1 {
			if frozen, _ := bc.db.Ancients(); frozen == 0 {
				td := bc.genesisBlock.Difficulty()
				writeSize, err := rawdb.WriteAncientBlocks(bc.db, []*types.Block{bc.genesisBlock}, []types.Receipts{nil}, td)
				if err != nil {
					log.Error("Error writing genesis to ancients", "err", err)
					return 0, err
				}
				size += writeSize
				log.Info("Wrote genesis to ancients")
			}
		}
		// Before writing the blocks to the ancients, we need to ensure that
		// they correspond to the what the headerchain 'expects'.
		// We only check the last block/header, since it's a contiguous chain.
		if !bc.HasHeader(last.Hash(), last.NumberU64()) {
			return 0, fmt.Errorf("containing header #%d [%x..] unknown", last.Number(), last.Hash().Bytes()[:4])
		}

		// Write all chain data to ancients.
		td := bc.GetTd(first.Hash(), first.NumberU64())
		writeSize, err := rawdb.WriteAncientBlocks(bc.db, blockChain, receiptChain, td)
		if err != nil {
			log.Error("Error importing chain data to ancients", "err", err)
			return 0, err
		}
		size += writeSize

		// Sync the ancient store explicitly to ensure all data has been flushed to disk.
		if err := bc.db.Sync(); err != nil {
			return 0, err
		}
		// Update the current snap block because all block data is now present in DB.
		previousSnapBlock := bc.CurrentSnapBlock().Number.Uint64()
		if !updateHead(blockChain[len(blockChain)-1]) {
			// We end up here if the header chain has reorg'ed, and the blocks/receipts
			// don't match the canonical chain.
			if _, err := bc.db.TruncateHead(previousSnapBlock + 1); err != nil {
				log.Error("Can't truncate ancient store after failed insert", "err", err)
			}
			return 0, errSideChainReceipts
		}

		// Delete block data from the main database.
		var (
			batch       = bc.db.NewBatch()
			canonHashes = make(map[common.Hash]struct{}, len(blockChain))
		)
		for _, block := range blockChain {
			canonHashes[block.Hash()] = struct{}{}
			if block.NumberU64() == 0 {
				continue
			}
			rawdb.DeleteCanonicalHash(batch, block.NumberU64())
			rawdb.DeleteBlockWithoutNumber(batch, block.Hash(), block.NumberU64())
		}
		// Delete side chain hash-to-number mappings.
		for _, nh := range rawdb.ReadAllHashesInRange(bc.db, first.NumberU64(), last.NumberU64()) {
			if _, canon := canonHashes[nh.Hash]; !canon {
				rawdb.DeleteHeader(batch, nh.Hash, nh.Number)
			}
		}
		if err := batch.Write(); err != nil {
			return 0, err
		}
		stats.processed += int32(len(blockChain))
		return 0, nil
	}

	// writeLive writes blockchain and corresponding receipt chain into active store.
	writeLive := func(blockChain types.Blocks, receiptChain []types.Receipts) (int, error) {
		var (
			skipPresenceCheck = false
			batch             = bc.db.NewBatch()
		)
		for i, block := range blockChain {
			// Short circuit insertion if shutting down or processing failed
			if bc.insertStopped() {
				return 0, errInsertionInterrupted
			}
			// Short circuit if the owner header is unknown
			if !bc.HasHeader(block.Hash(), block.NumberU64()) {
				return i, fmt.Errorf("containing header #%d [%x..] unknown", block.Number(), block.Hash().Bytes()[:4])
			}
			if !skipPresenceCheck {
				// Ignore if the entire data is already known
				if bc.HasBlock(block.Hash(), block.NumberU64()) {
					stats.ignored++
					continue
				} else {
					// If block N is not present, neither are the later blocks.
					// This should be true, but if we are mistaken, the shortcut
					// here will only cause overwriting of some existing data
					skipPresenceCheck = true
				}
			}
			// Write all the data out into the database
			rawdb.WriteBody(batch, block.Hash(), block.NumberU64(), block.Body())
			rawdb.WriteReceipts(batch, block.Hash(), block.NumberU64(), receiptChain[i])

			// Write everything belongs to the blocks into the database. So that
			// we can ensure all components of body is completed(body, receipts)
			// except transaction indexes(will be created once sync is finished).
			if batch.ValueSize() >= ethdb.IdealBatchSize {
				if err := batch.Write(); err != nil {
					return 0, err
				}
				size += int64(batch.ValueSize())
				batch.Reset()
			}
			stats.processed++
		}
		// Write everything belongs to the blocks into the database. So that
		// we can ensure all components of body is completed(body, receipts,
		// tx indexes)
		if batch.ValueSize() > 0 {
			size += int64(batch.ValueSize())
			if err := batch.Write(); err != nil {
				return 0, err
			}
		}
		updateHead(blockChain[len(blockChain)-1])
		return 0, nil
	}

	// Write downloaded chain data and corresponding receipt chain data
	if len(ancientBlocks) > 0 {
		if n, err := writeAncient(ancientBlocks, ancientReceipts); err != nil {
			if err == errInsertionInterrupted {
				return 0, nil
			}
			return n, err
		}
	}
	if len(liveBlocks) > 0 {
		if n, err := writeLive(liveBlocks, liveReceipts); err != nil {
			if err == errInsertionInterrupted {
				return 0, nil
			}
			return n, err
		}
	}
	var (
		head    = blockChain[len(blockChain)-1]
		context = []interface{}{
			"count", stats.processed, "elapsed", common.PrettyDuration(time.Since(start)),
			"number", head.Number(), "hash", head.Hash(), "age", common.PrettyAge(time.Unix(int64(head.Time()), 0)),
			"size", common.StorageSize(size),
		}
	)
	if stats.ignored > 0 {
		context = append(context, []interface{}{"ignored", stats.ignored}...)
	}
	log.Debug("Imported new block receipts", context...)

	return 0, nil
}

// writeBlockWithoutState writes only the block and its metadata to the database,
// but does not write any state. This is used to construct competing side forks
// up to the point where they exceed the canonical total difficulty.
func (bc *BlockChain) writeBlockWithoutState(block *types.Block, td *big.Int) (err error) {
	if bc.insertStopped() {
		return errInsertionInterrupted
	}
	batch := bc.db.NewBatch()
	rawdb.WriteTd(batch, block.Hash(), block.NumberU64(), td)
	rawdb.WriteBlock(batch, block)
	if err := batch.Write(); err != nil {
		log.Crit("Failed to write block into disk", "err", err)
	}
	return nil
}

// writeKnownBlock updates the head block flag with a known block
// and introduces chain reorg if necessary.
func (bc *BlockChain) writeKnownBlock(block *types.Block) error {
	current := bc.CurrentBlock()
	if block.ParentHash() != current.Hash() {
		if err := bc.reorg(current, block.Header()); err != nil {
			return err
		}
	}
	bc.writeHeadBlock(block)
	return nil
}

// writeBlockWithState writes block, metadata and corresponding state data to the
// database.
func (bc *BlockChain) writeBlockWithState(block *types.Block, receipts []*types.Receipt, statedb *state.StateDB) error {
	// Calculate the total difficulty of the block
	ptd := bc.GetTd(block.ParentHash(), block.NumberU64()-1)
	if ptd == nil {
		return consensus.ErrUnknownAncestor
	}
	// Make sure no inconsistent state is leaked during insertion
	externTd := new(big.Int).Add(block.Difficulty(), ptd)

	// Irrelevant of the canonical status, write the block itself to the database.
	//
	// Note all the components of block(td, hash->number map, header, body, receipts)
	// should be written atomically. BlockBatch is used for containing all components.
	blockBatch := bc.db.NewBatch()
	rawdb.WriteTd(blockBatch, block.Hash(), block.NumberU64(), externTd)
	rawdb.WriteBlock(blockBatch, block)
	rawdb.WriteReceipts(blockBatch, block.Hash(), block.NumberU64(), receipts)
	rawdb.WritePreimages(blockBatch, statedb.Preimages())
	if err := blockBatch.Write(); err != nil {
		log.Crit("Failed to write block into disk", "err", err)
	}
	// Commit all cached state changes into underlying memory database.
	root, err := statedb.Commit(block.NumberU64(), bc.chainConfig.IsEIP158(block.Number()), bc.chainConfig.IsCancun(block.Number(), block.Time()))
	if err != nil {
		return err
	}
	// If node is running in path mode, skip explicit gc operation
	// which is unnecessary in this mode.
	if bc.triedb.Scheme() == rawdb.PathScheme {
		return nil
	}
	// If we're running an archive node, always flush
	if bc.cacheConfig.TrieDirtyDisabled {
		return bc.triedb.Commit(root, false)
	}
	// Full but not archive node, do proper garbage collection
	bc.triedb.Reference(root, common.Hash{}) // metadata reference to keep trie alive
	bc.triegc.Push(root, -int64(block.NumberU64()))

	// Flush limits are not considered for the first TriesInMemory blocks.
	current := block.NumberU64()
	if current <= state.TriesInMemory {
		return nil
	}
	// If we exceeded our memory allowance, flush matured singleton nodes to disk
	var (
		_, nodes, imgs = bc.triedb.Size() // all memory is contained within the nodes return for hashdb
		limit          = common.StorageSize(bc.cacheConfig.TrieDirtyLimit) * 1024 * 1024
	)
	if nodes > limit || imgs > 4*1024*1024 {
		bc.triedb.Cap(limit - ethdb.IdealBatchSize)
	}
	// Find the next state trie we need to commit
	chosen := current - state.TriesInMemory
	flushInterval := time.Duration(bc.flushInterval.Load())
	// If we exceeded time allowance, flush an entire trie to disk
	if bc.gcproc > flushInterval {
		// If the header is missing (canonical chain behind), we're reorging a low
		// diff sidechain. Suspend committing until this operation is completed.
		header := bc.GetHeaderByNumber(chosen)
		if header == nil {
			log.Warn("Reorg in progress, trie commit postponed", "number", chosen)
		} else {
			// If we're exceeding limits but haven't reached a large enough memory gap,
			// warn the user that the system is becoming unstable.
			if chosen < bc.lastWrite+state.TriesInMemory && bc.gcproc >= 2*flushInterval {
				log.Info("State in memory for too long, committing", "time", bc.gcproc, "allowance", flushInterval, "optimum", float64(chosen-bc.lastWrite)/state.TriesInMemory)
			}
			// Flush an entire trie and restart the counters
			bc.triedb.Commit(header.Root, true)
			bc.lastWrite = chosen
			bc.gcproc = 0
		}
	}
	// Garbage collect anything below our required write retention
	for !bc.triegc.Empty() {
		root, number := bc.triegc.Pop()
		if uint64(-number) > chosen {
			bc.triegc.Push(root, number)
			break
		}
		bc.triedb.Dereference(root)
	}
	return nil
}

// writeBlockAndSetHead is the internal implementation of WriteBlockAndSetHead.
// This function expects the chain mutex to be held.
func (bc *BlockChain) writeBlockAndSetHead(block *types.Block, receipts []*types.Receipt, logs []*types.Log, state *state.StateDB, emitHeadEvent bool) (status WriteStatus, err error) {
	if err := bc.writeBlockWithState(block, receipts, state); err != nil {
		return NonStatTy, err
	}
	currentBlock := bc.CurrentBlock()

	// Reorganise the chain if the parent is not the head block
	if block.ParentHash() != currentBlock.Hash() {
		if err := bc.reorg(currentBlock, block.Header()); err != nil {
			return NonStatTy, err
		}
	}

	// Set new head.
	bc.writeHeadBlock(block)

	bc.chainFeed.Send(ChainEvent{Header: block.Header()})
	if len(logs) > 0 {
		bc.logsFeed.Send(logs)
	}
	// In theory, we should fire a ChainHeadEvent when we inject
	// a canonical block, but sometimes we can insert a batch of
	// canonical blocks. Avoid firing too many ChainHeadEvents,
	// we will fire an accumulated ChainHeadEvent and disable fire
	// event here.
	if emitHeadEvent {
		bc.chainHeadFeed.Send(ChainHeadEvent{Header: block.Header()})
	}
	return CanonStatTy, nil
}

// InsertChain attempts to insert the given batch of blocks in to the canonical
// chain or, otherwise, create a fork. If an error is returned it will return
// the index number of the failing block as well an error describing what went
// wrong. After insertion is done, all accumulated events will be fired.
func (bc *BlockChain) InsertChain(chain types.Blocks) (int, error) {
	// Sanity check that we have something meaningful to import
	if len(chain) == 0 {
		return 0, nil
	}
	bc.blockProcFeed.Send(true)
	defer bc.blockProcFeed.Send(false)

	// Do a sanity check that the provided chain is actually ordered and linked.
	for i := 1; i < len(chain); i++ {
		block, prev := chain[i], chain[i-1]
		if block.NumberU64() != prev.NumberU64()+1 || block.ParentHash() != prev.Hash() {
			log.Error("Non contiguous block insert",
				"number", block.Number(),
				"hash", block.Hash(),
				"parent", block.ParentHash(),
				"prevnumber", prev.Number(),
				"prevhash", prev.Hash(),
			)
			return 0, fmt.Errorf("non contiguous insert: item %d is #%d [%x..], item %d is #%d [%x..] (parent [%x..])", i-1, prev.NumberU64(),
				prev.Hash().Bytes()[:4], i, block.NumberU64(), block.Hash().Bytes()[:4], block.ParentHash().Bytes()[:4])
		}
	}
	// Pre-checks passed, start the full block imports
	if !bc.chainmu.TryLock() {
		return 0, errChainStopped
	}
	defer bc.chainmu.Unlock()

	_, n, err := bc.insertChain(chain, true, false) // No witness collection for mass inserts (would get super large)
	return n, err
}

// insertChain is the internal implementation of InsertChain, which assumes that
// 1) chains are contiguous, and 2) The chain mutex is held.
//
// This method is split out so that import batches that require re-injecting
// historical blocks can do so without releasing the lock, which could lead to
// racey behaviour. If a sidechain import is in progress, and the historic state
// is imported, but then new canon-head is added before the actual sidechain
// completes, then the historic state could be pruned again
func (bc *BlockChain) insertChain(chain types.Blocks, setHead bool, makeWitness bool) (*stateless.Witness, int, error) {
	// If the chain is terminating, don't even bother starting up.
	if bc.insertStopped() {
		return nil, 0, nil
	}
	// Start a parallel signature recovery (signer will fluke on fork transition, minimal perf loss)
	SenderCacher().RecoverFromBlocks(types.MakeSigner(bc.chainConfig, chain[0].Number(), chain[0].Time()), chain)

	var (
		stats     = insertStats{startTime: mclock.Now()}
		lastCanon *types.Block
	)
	// Fire a single chain head event if we've progressed the chain
	defer func() {
		if lastCanon != nil && bc.CurrentBlock().Hash() == lastCanon.Hash() {
			bc.chainHeadFeed.Send(ChainHeadEvent{Header: lastCanon.Header()})
		}
	}()
	// Start the parallel header verifier
	headers := make([]*types.Header, len(chain))
	for i, block := range chain {
		headers[i] = block.Header()
	}
	abort, results := bc.engine.VerifyHeaders(bc, headers)
	defer close(abort)

	// Peek the error for the first block to decide the directing import logic
	it := newInsertIterator(chain, results, bc.validator)
	block, err := it.next()

	// Left-trim all the known blocks that don't need to build snapshot
	if bc.skipBlock(err, it) {
		// First block (and state) is known
		//   1. We did a roll-back, and should now do a re-import
		//   2. The block is stored as a sidechain, and is lying about it's stateroot, and passes a stateroot
		//      from the canonical chain, which has not been verified.
		// Skip all known blocks that are behind us.
		current := bc.CurrentBlock()
		for block != nil && bc.skipBlock(err, it) {
			if block.NumberU64() > current.Number.Uint64() || bc.GetCanonicalHash(block.NumberU64()) != block.Hash() {
				break
			}
			log.Debug("Ignoring already known block", "number", block.Number(), "hash", block.Hash())
			stats.ignored++

			block, err = it.next()
		}
		// The remaining blocks are still known blocks, the only scenario here is:
		// During the snap sync, the pivot point is already submitted but rollback
		// happens. Then node resets the head full block to a lower height via `rollback`
		// and leaves a few known blocks in the database.
		//
		// When node runs a snap sync again, it can re-import a batch of known blocks via
		// `insertChain` while a part of them have higher total difficulty than current
		// head full block(new pivot point).
		for block != nil && bc.skipBlock(err, it) {
			log.Debug("Writing previously known block", "number", block.Number(), "hash", block.Hash())
			if err := bc.writeKnownBlock(block); err != nil {
				return nil, it.index, err
			}
			lastCanon = block

			block, err = it.next()
		}
		// Falls through to the block import
	}
	switch {
	// First block is pruned
	case errors.Is(err, consensus.ErrPrunedAncestor):
		if setHead {
			// First block is pruned, insert as sidechain and reorg only if TD grows enough
			log.Debug("Pruned ancestor, inserting as sidechain", "number", block.Number(), "hash", block.Hash())
			return bc.insertSideChain(block, it, makeWitness)
		} else {
			// We're post-merge and the parent is pruned, try to recover the parent state
			log.Debug("Pruned ancestor", "number", block.Number(), "hash", block.Hash())
			_, err := bc.recoverAncestors(block, makeWitness)
			return nil, it.index, err
		}
	// Some other error(except ErrKnownBlock) occurred, abort.
	// ErrKnownBlock is allowed here since some known blocks
	// still need re-execution to generate snapshots that are missing
	case err != nil && !errors.Is(err, ErrKnownBlock):
		stats.ignored += len(it.chain)
		bc.reportBlock(block, nil, err)
		return nil, it.index, err
	}
	// No validation errors for the first block (or chain prefix skipped)
	var activeState *state.StateDB
	defer func() {
		// The chain importer is starting and stopping trie prefetchers. If a bad
		// block or other error is hit however, an early return may not properly
		// terminate the background threads. This defer ensures that we clean up
		// and dangling prefetcher, without deferring each and holding on live refs.
		if activeState != nil {
			activeState.StopPrefetcher()
		}
	}()

	// Track the singleton witness from this chain insertion (if any)
	var witness *stateless.Witness

	for ; block != nil && err == nil || errors.Is(err, ErrKnownBlock); block, err = it.next() {
		// If the chain is terminating, stop processing blocks
		if bc.insertStopped() {
			log.Debug("Abort during block processing")
			break
		}
		// If the block is known (in the middle of the chain), it's a special case for
		// Clique blocks where they can share state among each other, so importing an
		// older block might complete the state of the subsequent one. In this case,
		// just skip the block (we already validated it once fully (and crashed), since
		// its header and body was already in the database). But if the corresponding
		// snapshot layer is missing, forcibly rerun the execution to build it.
		if bc.skipBlock(err, it) {
			logger := log.Debug
			if bc.chainConfig.Clique == nil {
				logger = log.Warn
			}
			logger("Inserted known block", "number", block.Number(), "hash", block.Hash(),
				"uncles", len(block.Uncles()), "txs", len(block.Transactions()), "gas", block.GasUsed(),
				"root", block.Root())

			// Special case. Commit the empty receipt slice if we meet the known
			// block in the middle. It can only happen in the clique chain. Whenever
			// we insert blocks via `insertSideChain`, we only commit `td`, `header`
			// and `body` if it's non-existent. Since we don't have receipts without
			// reexecution, so nothing to commit. But if the sidechain will be adopted
			// as the canonical chain eventually, it needs to be reexecuted for missing
			// state, but if it's this special case here(skip reexecution) we will lose
			// the empty receipt entry.
			if len(block.Transactions()) == 0 {
				rawdb.WriteReceipts(bc.db, block.Hash(), block.NumberU64(), nil)
			} else {
				log.Error("Please file an issue, skip known block execution without receipt",
					"hash", block.Hash(), "number", block.NumberU64())
			}
			if err := bc.writeKnownBlock(block); err != nil {
				return nil, it.index, err
			}
			stats.processed++
			if bc.logger != nil && bc.logger.OnSkippedBlock != nil {
				bc.logger.OnSkippedBlock(tracing.BlockEvent{
					Block:     block,
					TD:        bc.GetTd(block.ParentHash(), block.NumberU64()-1),
					Finalized: bc.CurrentFinalBlock(),
					Safe:      bc.CurrentSafeBlock(),
				})
			}
			// We can assume that logs are empty here, since the only way for consecutive
			// Clique blocks to have the same state is if there are no transactions.
			lastCanon = block
			continue
		}
		// Retrieve the parent block and it's state to execute on top
		start := time.Now()
		parent := it.previous()
		if parent == nil {
			parent = bc.GetHeader(block.ParentHash(), block.NumberU64()-1)
		}
		statedb, err := state.New(parent.Root, bc.statedb)
		if err != nil {
			return nil, it.index, err
		}

		// If we are past Byzantium, enable prefetching to pull in trie node paths
		// while processing transactions. Before Byzantium the prefetcher is mostly
		// useless due to the intermediate root hashing after each transaction.
		if bc.chainConfig.IsByzantium(block.Number()) {
			// Generate witnesses either if we're self-testing, or if it's the
			// only block being inserted. A bit crude, but witnesses are huge,
			// so we refuse to make an entire chain of them.
			if bc.vmConfig.StatelessSelfValidation || (makeWitness && len(chain) == 1) {
				witness, err = stateless.NewWitness(block.Header(), bc)
				if err != nil {
					return nil, it.index, err
				}
			}
			statedb.StartPrefetcher("chain", witness)
		}
		activeState = statedb

		// If we have a followup block, run that against the current state to pre-cache
		// transactions and probabilistically some of the account/storage trie nodes.
		var followupInterrupt atomic.Bool
		if !bc.cacheConfig.TrieCleanNoPrefetch {
			if followup, err := it.peek(); followup != nil && err == nil {
				throwaway, _ := state.New(parent.Root, bc.statedb)

				go func(start time.Time, followup *types.Block, throwaway *state.StateDB) {
					// Disable tracing for prefetcher executions.
					vmCfg := bc.vmConfig
					vmCfg.Tracer = nil
					bc.prefetcher.Prefetch(followup, throwaway, vmCfg, &followupInterrupt)

					blockPrefetchExecuteTimer.Update(time.Since(start))
					if followupInterrupt.Load() {
						blockPrefetchInterruptMeter.Mark(1)
					}
				}(time.Now(), followup, throwaway)
			}
		}

		// The traced section of block import.
		res, err := bc.processBlock(block, statedb, start, setHead)
		followupInterrupt.Store(true)
		if err != nil {
			return nil, it.index, err
		}
		// Report the import stats before returning the various results
		stats.processed++
		stats.usedGas += res.usedGas

		var snapDiffItems, snapBufItems common.StorageSize
		if bc.snaps != nil {
			snapDiffItems, snapBufItems = bc.snaps.Size()
		}
		trieDiffNodes, trieBufNodes, _ := bc.triedb.Size()
		stats.report(chain, it.index, snapDiffItems, snapBufItems, trieDiffNodes, trieBufNodes, setHead)

		if !setHead {
			// After merge we expect few side chains. Simply count
			// all blocks the CL gives us for GC processing time
			bc.gcproc += res.procTime
			return witness, it.index, nil // Direct block insertion of a single block
		}
		switch res.status {
		case CanonStatTy:
			log.Debug("Inserted new block", "number", block.Number(), "hash", block.Hash(),
				"uncles", len(block.Uncles()), "txs", len(block.Transactions()), "gas", block.GasUsed(),
				"elapsed", common.PrettyDuration(time.Since(start)),
				"root", block.Root())

			lastCanon = block

			// Only count canonical blocks for GC processing time
			bc.gcproc += res.procTime

		case SideStatTy:
			log.Debug("Inserted forked block", "number", block.Number(), "hash", block.Hash(),
				"diff", block.Difficulty(), "elapsed", common.PrettyDuration(time.Since(start)),
				"txs", len(block.Transactions()), "gas", block.GasUsed(), "uncles", len(block.Uncles()),
				"root", block.Root())

		default:
			// This in theory is impossible, but lets be nice to our future selves and leave
			// a log, instead of trying to track down blocks imports that don't emit logs.
			log.Warn("Inserted block with unknown status", "number", block.Number(), "hash", block.Hash(),
				"diff", block.Difficulty(), "elapsed", common.PrettyDuration(time.Since(start)),
				"txs", len(block.Transactions()), "gas", block.GasUsed(), "uncles", len(block.Uncles()),
				"root", block.Root())
		}
	}
	stats.ignored += it.remaining()
	return witness, it.index, err
}

// blockProcessingResult is a summary of block processing
// used for updating the stats.
type blockProcessingResult struct {
	usedGas  uint64
	procTime time.Duration
	status   WriteStatus
}

// processBlock executes and validates the given block. If there was no error
// it writes the block and associated state to database.
func (bc *BlockChain) processBlock(block *types.Block, statedb *state.StateDB, start time.Time, setHead bool) (_ *blockProcessingResult, blockEndErr error) {
	if bc.logger != nil && bc.logger.OnBlockStart != nil {
		td := bc.GetTd(block.ParentHash(), block.NumberU64()-1)
		bc.logger.OnBlockStart(tracing.BlockEvent{
			Block:     block,
			TD:        td,
			Finalized: bc.CurrentFinalBlock(),
			Safe:      bc.CurrentSafeBlock(),
		})
	}
	if bc.logger != nil && bc.logger.OnBlockEnd != nil {
		defer func() {
			bc.logger.OnBlockEnd(blockEndErr)
		}()
	}

	// Process block using the parent state as reference point
	pstart := time.Now()
	res, err := bc.processor.Process(block, statedb, bc.vmConfig)
	if err != nil {
		bc.reportBlock(block, res, err)
		return nil, err
	}
	ptime := time.Since(pstart)

	vstart := time.Now()
	if err := bc.validator.ValidateState(block, statedb, res, false); err != nil {
		bc.reportBlock(block, res, err)
		return nil, err
	}
	vtime := time.Since(vstart)

	// If witnesses was generated and stateless self-validation requested, do
	// that now. Self validation should *never* run in production, it's more of
	// a tight integration to enable running *all* consensus tests through the
	// witness builder/runner, which would otherwise be impossible due to the
	// various invalid chain states/behaviors being contained in those tests.
	xvstart := time.Now()
	if witness := statedb.Witness(); witness != nil && bc.vmConfig.StatelessSelfValidation {
		log.Warn("Running stateless self-validation", "block", block.Number(), "hash", block.Hash())

		// Remove critical computed fields from the block to force true recalculation
		context := block.Header()
		context.Root = common.Hash{}
		context.ReceiptHash = common.Hash{}

		task := types.NewBlockWithHeader(context).WithBody(*block.Body())

		// Run the stateless self-cross-validation
		crossStateRoot, crossReceiptRoot, err := ExecuteStateless(bc.chainConfig, bc.vmConfig, task, witness)
		if err != nil {
			return nil, fmt.Errorf("stateless self-validation failed: %v", err)
		}
		if crossStateRoot != block.Root() {
			return nil, fmt.Errorf("stateless self-validation root mismatch (cross: %x local: %x)", crossStateRoot, block.Root())
		}
		if crossReceiptRoot != block.ReceiptHash() {
			return nil, fmt.Errorf("stateless self-validation receipt root mismatch (cross: %x local: %x)", crossReceiptRoot, block.ReceiptHash())
		}
	}
	xvtime := time.Since(xvstart)
	proctime := time.Since(start) // processing + validation + cross validation

	// Update the metrics touched during block processing and validation
	accountReadTimer.Update(statedb.AccountReads) // Account reads are complete(in processing)
	storageReadTimer.Update(statedb.StorageReads) // Storage reads are complete(in processing)
	if statedb.AccountLoaded != 0 {
		accountReadSingleTimer.Update(statedb.AccountReads / time.Duration(statedb.AccountLoaded))
	}
	if statedb.StorageLoaded != 0 {
		storageReadSingleTimer.Update(statedb.StorageReads / time.Duration(statedb.StorageLoaded))
	}
	accountUpdateTimer.Update(statedb.AccountUpdates)                                 // Account updates are complete(in validation)
	storageUpdateTimer.Update(statedb.StorageUpdates)                                 // Storage updates are complete(in validation)
	accountHashTimer.Update(statedb.AccountHashes)                                    // Account hashes are complete(in validation)
	triehash := statedb.AccountHashes                                                 // The time spent on tries hashing
	trieUpdate := statedb.AccountUpdates + statedb.StorageUpdates                     // The time spent on tries update
	blockExecutionTimer.Update(ptime - (statedb.AccountReads + statedb.StorageReads)) // The time spent on EVM processing
	blockValidationTimer.Update(vtime - (triehash + trieUpdate))                      // The time spent on block validation
	blockCrossValidationTimer.Update(xvtime)                                          // The time spent on stateless cross validation

	// Write the block to the chain and get the status.
	var (
		wstart = time.Now()
		status WriteStatus
	)
	if !setHead {
		// Don't set the head, only insert the block
		err = bc.writeBlockWithState(block, res.Receipts, statedb)
	} else {
		status, err = bc.writeBlockAndSetHead(block, res.Receipts, res.Logs, statedb, false)
	}
	if err != nil {
		return nil, err
	}
	// Update the metrics touched during block commit
	accountCommitTimer.Update(statedb.AccountCommits)   // Account commits are complete, we can mark them
	storageCommitTimer.Update(statedb.StorageCommits)   // Storage commits are complete, we can mark them
	snapshotCommitTimer.Update(statedb.SnapshotCommits) // Snapshot commits are complete, we can mark them
	triedbCommitTimer.Update(statedb.TrieDBCommits)     // Trie database commits are complete, we can mark them

	blockWriteTimer.Update(time.Since(wstart) - max(statedb.AccountCommits, statedb.StorageCommits) /* concurrent */ - statedb.SnapshotCommits - statedb.TrieDBCommits)
	blockInsertTimer.UpdateSince(start)

	return &blockProcessingResult{usedGas: res.GasUsed, procTime: proctime, status: status}, nil
}

// insertSideChain is called when an import batch hits upon a pruned ancestor
// error, which happens when a sidechain with a sufficiently old fork-block is
// found.
//
// The method writes all (header-and-body-valid) blocks to disk, then tries to
// switch over to the new chain if the TD exceeded the current chain.
// insertSideChain is only used pre-merge.
func (bc *BlockChain) insertSideChain(block *types.Block, it *insertIterator, makeWitness bool) (*stateless.Witness, int, error) {
	var (
		externTd *big.Int
		current  = bc.CurrentBlock()
	)
	// The first sidechain block error is already verified to be ErrPrunedAncestor.
	// Since we don't import them here, we expect ErrUnknownAncestor for the remaining
	// ones. Any other errors means that the block is invalid, and should not be written
	// to disk.
	err := consensus.ErrPrunedAncestor
	for ; block != nil && errors.Is(err, consensus.ErrPrunedAncestor); block, err = it.next() {
		// Check the canonical state root for that number
		if number := block.NumberU64(); current.Number.Uint64() >= number {
			canonical := bc.GetBlockByNumber(number)
			if canonical != nil && canonical.Hash() == block.Hash() {
				// Not a sidechain block, this is a re-import of a canon block which has it's state pruned

				// Collect the TD of the block. Since we know it's a canon one,
				// we can get it directly, and not (like further below) use
				// the parent and then add the block on top
				externTd = bc.GetTd(block.Hash(), block.NumberU64())
				continue
			}
			if canonical != nil && canonical.Root() == block.Root() {
				// This is most likely a shadow-state attack. When a fork is imported into the
				// database, and it eventually reaches a block height which is not pruned, we
				// just found that the state already exist! This means that the sidechain block
				// refers to a state which already exists in our canon chain.
				//
				// If left unchecked, we would now proceed importing the blocks, without actually
				// having verified the state of the previous blocks.
				log.Warn("Sidechain ghost-state attack detected", "number", block.NumberU64(), "sideroot", block.Root(), "canonroot", canonical.Root())

				// If someone legitimately side-mines blocks, they would still be imported as usual. However,
				// we cannot risk writing unverified blocks to disk when they obviously target the pruning
				// mechanism.
				return nil, it.index, errors.New("sidechain ghost-state attack")
			}
		}
		if externTd == nil {
			externTd = bc.GetTd(block.ParentHash(), block.NumberU64()-1)
		}
		externTd = new(big.Int).Add(externTd, block.Difficulty())

		if !bc.HasBlock(block.Hash(), block.NumberU64()) {
			start := time.Now()
			if err := bc.writeBlockWithoutState(block, externTd); err != nil {
				return nil, it.index, err
			}
			log.Debug("Injected sidechain block", "number", block.Number(), "hash", block.Hash(),
				"diff", block.Difficulty(), "elapsed", common.PrettyDuration(time.Since(start)),
				"txs", len(block.Transactions()), "gas", block.GasUsed(), "uncles", len(block.Uncles()),
				"root", block.Root())
		}
	}
	// Gather all the sidechain hashes (full blocks may be memory heavy)
	var (
		hashes  []common.Hash
		numbers []uint64
	)
	parent := it.previous()
	for parent != nil && !bc.HasState(parent.Root) {
		if bc.stateRecoverable(parent.Root) {
			if err := bc.triedb.Recover(parent.Root); err != nil {
				return nil, 0, err
			}
			break
		}
		hashes = append(hashes, parent.Hash())
		numbers = append(numbers, parent.Number.Uint64())

		parent = bc.GetHeader(parent.ParentHash, parent.Number.Uint64()-1)
	}
	if parent == nil {
		return nil, it.index, errors.New("missing parent")
	}
	// Import all the pruned blocks to make the state available
	var (
		blocks []*types.Block
		memory uint64
	)
	for i := len(hashes) - 1; i >= 0; i-- {
		// Append the next block to our batch
		block := bc.GetBlock(hashes[i], numbers[i])

		blocks = append(blocks, block)
		memory += block.Size()

		// If memory use grew too large, import and continue. Sadly we need to discard
		// all raised events and logs from notifications since we're too heavy on the
		// memory here.
		if len(blocks) >= 2048 || memory > 64*1024*1024 {
			log.Info("Importing heavy sidechain segment", "blocks", len(blocks), "start", blocks[0].NumberU64(), "end", block.NumberU64())
			if _, _, err := bc.insertChain(blocks, true, false); err != nil {
				return nil, 0, err
			}
			blocks, memory = blocks[:0], 0

			// If the chain is terminating, stop processing blocks
			if bc.insertStopped() {
				log.Debug("Abort during blocks processing")
				return nil, 0, nil
			}
		}
	}
	if len(blocks) > 0 {
		log.Info("Importing sidechain segment", "start", blocks[0].NumberU64(), "end", blocks[len(blocks)-1].NumberU64())
		return bc.insertChain(blocks, true, makeWitness)
	}
	return nil, 0, nil
}

// recoverAncestors finds the closest ancestor with available state and re-execute
// all the ancestor blocks since that.
// recoverAncestors is only used post-merge.
// We return the hash of the latest block that we could correctly validate.
func (bc *BlockChain) recoverAncestors(block *types.Block, makeWitness bool) (common.Hash, error) {
	// Gather all the sidechain hashes (full blocks may be memory heavy)
	var (
		hashes  []common.Hash
		numbers []uint64
		parent  = block
	)
	for parent != nil && !bc.HasState(parent.Root()) {
		if bc.stateRecoverable(parent.Root()) {
			if err := bc.triedb.Recover(parent.Root()); err != nil {
				return common.Hash{}, err
			}
			break
		}
		hashes = append(hashes, parent.Hash())
		numbers = append(numbers, parent.NumberU64())
		parent = bc.GetBlock(parent.ParentHash(), parent.NumberU64()-1)

		// If the chain is terminating, stop iteration
		if bc.insertStopped() {
			log.Debug("Abort during blocks iteration")
			return common.Hash{}, errInsertionInterrupted
		}
	}
	if parent == nil {
		return common.Hash{}, errors.New("missing parent")
	}
	// Import all the pruned blocks to make the state available
	for i := len(hashes) - 1; i >= 0; i-- {
		// If the chain is terminating, stop processing blocks
		if bc.insertStopped() {
			log.Debug("Abort during blocks processing")
			return common.Hash{}, errInsertionInterrupted
		}
		var b *types.Block
		if i == 0 {
			b = block
		} else {
			b = bc.GetBlock(hashes[i], numbers[i])
		}
		if _, _, err := bc.insertChain(types.Blocks{b}, false, makeWitness && i == 0); err != nil {
			return b.ParentHash(), err
		}
	}
	return block.Hash(), nil
}

// collectLogs collects the logs that were generated or removed during the
// processing of a block. These logs are later announced as deleted or reborn.
func (bc *BlockChain) collectLogs(b *types.Block, removed bool) []*types.Log {
	var blobGasPrice *big.Int
	excessBlobGas := b.ExcessBlobGas()
	if excessBlobGas != nil {
		blobGasPrice = eip4844.CalcBlobFee(*excessBlobGas)
	}
	receipts := rawdb.ReadRawReceipts(bc.db, b.Hash(), b.NumberU64())
	if err := receipts.DeriveFields(bc.chainConfig, b.Hash(), b.NumberU64(), b.Time(), b.BaseFee(), blobGasPrice, b.Transactions()); err != nil {
		log.Error("Failed to derive block receipts fields", "hash", b.Hash(), "number", b.NumberU64(), "err", err)
	}
	var logs []*types.Log
	for _, receipt := range receipts {
		for _, log := range receipt.Logs {
			if removed {
				log.Removed = true
			}
			logs = append(logs, log)
		}
	}
	return logs
}

// reorg takes two blocks, an old chain and a new chain and will reconstruct the
// blocks and inserts them to be part of the new canonical chain and accumulates
// potential missing transactions and post an event about them.
//
// Note the new head block won't be processed here, callers need to handle it
// externally.
func (bc *BlockChain) reorg(oldHead *types.Header, newHead *types.Header) error {
	var (
		newChain    []*types.Header
		oldChain    []*types.Header
		commonBlock *types.Header
	)
	// Reduce the longer chain to the same number as the shorter one
	if oldHead.Number.Uint64() > newHead.Number.Uint64() {
		// Old chain is longer, gather all transactions and logs as deleted ones
		for ; oldHead != nil && oldHead.Number.Uint64() != newHead.Number.Uint64(); oldHead = bc.GetHeader(oldHead.ParentHash, oldHead.Number.Uint64()-1) {
			oldChain = append(oldChain, oldHead)
		}
	} else {
		// New chain is longer, stash all blocks away for subsequent insertion
		for ; newHead != nil && newHead.Number.Uint64() != oldHead.Number.Uint64(); newHead = bc.GetHeader(newHead.ParentHash, newHead.Number.Uint64()-1) {
			newChain = append(newChain, newHead)
		}
	}
	if oldHead == nil {
		return errInvalidOldChain
	}
	if newHead == nil {
		return errInvalidNewChain
	}
	// Both sides of the reorg are at the same number, reduce both until the common
	// ancestor is found
	for {
		// If the common ancestor was found, bail out
		if oldHead.Hash() == newHead.Hash() {
			commonBlock = oldHead
			break
		}
		// Remove an old block as well as stash away a new block
		oldChain = append(oldChain, oldHead)
		newChain = append(newChain, newHead)

		// Step back with both chains
		oldHead = bc.GetHeader(oldHead.ParentHash, oldHead.Number.Uint64()-1)
		if oldHead == nil {
			return errInvalidOldChain
		}
		newHead = bc.GetHeader(newHead.ParentHash, newHead.Number.Uint64()-1)
		if newHead == nil {
			return errInvalidNewChain
		}
	}
	// Ensure the user sees large reorgs
	if len(oldChain) > 0 && len(newChain) > 0 {
		logFn := log.Info
		msg := "Chain reorg detected"
		if len(oldChain) > 63 {
			msg = "Large chain reorg detected"
			logFn = log.Warn
		}
		logFn(msg, "number", commonBlock.Number, "hash", commonBlock.Hash(),
			"drop", len(oldChain), "dropfrom", oldChain[0].Hash(), "add", len(newChain), "addfrom", newChain[0].Hash())
		blockReorgAddMeter.Mark(int64(len(newChain)))
		blockReorgDropMeter.Mark(int64(len(oldChain)))
		blockReorgMeter.Mark(1)
	} else if len(newChain) > 0 {
		// Special case happens in the post merge stage that current head is
		// the ancestor of new head while these two blocks are not consecutive
		log.Info("Extend chain", "add", len(newChain), "number", newChain[0].Number, "hash", newChain[0].Hash())
		blockReorgAddMeter.Mark(int64(len(newChain)))
	} else {
		// len(newChain) == 0 && len(oldChain) > 0
		// rewind the canonical chain to a lower point.
		log.Error("Impossible reorg, please file an issue", "oldnum", oldHead.Number, "oldhash", oldHead.Hash(), "oldblocks", len(oldChain), "newnum", newHead.Number, "newhash", newHead.Hash(), "newblocks", len(newChain))
	}
	// Acquire the tx-lookup lock before mutation. This step is essential
	// as the txlookups should be changed atomically, and all subsequent
	// reads should be blocked until the mutation is complete.
	bc.txLookupLock.Lock()

	// Reorg can be executed, start reducing the chain's old blocks and appending
	// the new blocks
	var (
		deletedTxs []common.Hash
		rebirthTxs []common.Hash

		deletedLogs []*types.Log
		rebirthLogs []*types.Log
	)
	// Deleted log emission on the API uses forward order, which is borked, but
	// we'll leave it in for legacy reasons.
	//
	// TODO(karalabe): This should be nuked out, no idea how, deprecate some APIs?
	{
		for i := len(oldChain) - 1; i >= 0; i-- {
			block := bc.GetBlock(oldChain[i].Hash(), oldChain[i].Number.Uint64())
			if block == nil {
				return errInvalidOldChain // Corrupt database, mostly here to avoid weird panics
			}
			if logs := bc.collectLogs(block, true); len(logs) > 0 {
				deletedLogs = append(deletedLogs, logs...)
			}
			if len(deletedLogs) > 512 {
				bc.rmLogsFeed.Send(RemovedLogsEvent{deletedLogs})
				deletedLogs = nil
			}
		}
		if len(deletedLogs) > 0 {
			bc.rmLogsFeed.Send(RemovedLogsEvent{deletedLogs})
		}
	}
	// Undo old blocks in reverse order
	for i := 0; i < len(oldChain); i++ {
		// Collect all the deleted transactions
		block := bc.GetBlock(oldChain[i].Hash(), oldChain[i].Number.Uint64())
		if block == nil {
			return errInvalidOldChain // Corrupt database, mostly here to avoid weird panics
		}
		for _, tx := range block.Transactions() {
			deletedTxs = append(deletedTxs, tx.Hash())
		}
		// Collect deleted logs and emit them for new integrations
		if logs := bc.collectLogs(block, true); len(logs) > 0 {
			// Emit revertals latest first, older then
			slices.Reverse(logs)

			// TODO(karalabe): Hook into the reverse emission part
		}
	}
	// Apply new blocks in forward order
	for i := len(newChain) - 1; i >= 1; i-- {
		// Collect all the included transactions
		block := bc.GetBlock(newChain[i].Hash(), newChain[i].Number.Uint64())
		if block == nil {
			return errInvalidNewChain // Corrupt database, mostly here to avoid weird panics
		}
		for _, tx := range block.Transactions() {
			rebirthTxs = append(rebirthTxs, tx.Hash())
		}
		// Collect inserted logs and emit them
		if logs := bc.collectLogs(block, false); len(logs) > 0 {
			rebirthLogs = append(rebirthLogs, logs...)
		}
		if len(rebirthLogs) > 512 {
			bc.logsFeed.Send(rebirthLogs)
			rebirthLogs = nil
		}
		// Update the head block
		bc.writeHeadBlock(block)
	}
	if len(rebirthLogs) > 0 {
		bc.logsFeed.Send(rebirthLogs)
	}
	// Delete useless indexes right now which includes the non-canonical
	// transaction indexes, canonical chain indexes which above the head.
	batch := bc.db.NewBatch()
	for _, tx := range types.HashDifference(deletedTxs, rebirthTxs) {
		rawdb.DeleteTxLookupEntry(batch, tx)
	}
	// Delete all hash markers that are not part of the new canonical chain.
	// Because the reorg function does not handle new chain head, all hash
	// markers greater than or equal to new chain head should be deleted.
	number := commonBlock.Number
	if len(newChain) > 1 {
		number = newChain[1].Number
	}
	for i := number.Uint64() + 1; ; i++ {
		hash := rawdb.ReadCanonicalHash(bc.db, i)
		if hash == (common.Hash{}) {
			break
		}
		rawdb.DeleteCanonicalHash(batch, i)
	}
	if err := batch.Write(); err != nil {
		log.Crit("Failed to delete useless indexes", "err", err)
	}
	// Reset the tx lookup cache to clear stale txlookup cache.
	bc.txLookupCache.Purge()

	// Release the tx-lookup lock after mutation.
	bc.txLookupLock.Unlock()

	return nil
}

// InsertBlockWithoutSetHead executes the block, runs the necessary verification
// upon it and then persist the block and the associate state into the database.
// The key difference between the InsertChain is it won't do the canonical chain
// updating. It relies on the additional SetCanonical call to finalize the entire
// procedure.
func (bc *BlockChain) InsertBlockWithoutSetHead(block *types.Block, makeWitness bool) (*stateless.Witness, error) {
	if !bc.chainmu.TryLock() {
		return nil, errChainStopped
	}
	defer bc.chainmu.Unlock()

	witness, _, err := bc.insertChain(types.Blocks{block}, false, makeWitness)
	return witness, err
}

// SetCanonical rewinds the chain to set the new head block as the specified
// block. It's possible that the state of the new head is missing, and it will
// be recovered in this function as well.
func (bc *BlockChain) SetCanonical(head *types.Block) (common.Hash, error) {
	if !bc.chainmu.TryLock() {
		return common.Hash{}, errChainStopped
	}
	defer bc.chainmu.Unlock()

	// Re-execute the reorged chain in case the head state is missing.
	if !bc.HasState(head.Root()) {
		if latestValidHash, err := bc.recoverAncestors(head, false); err != nil {
			return latestValidHash, err
		}
		log.Info("Recovered head state", "number", head.Number(), "hash", head.Hash())
	}
	// Run the reorg if necessary and set the given block as new head.
	start := time.Now()
	if head.ParentHash() != bc.CurrentBlock().Hash() {
		if err := bc.reorg(bc.CurrentBlock(), head.Header()); err != nil {
			return common.Hash{}, err
		}
	}
	bc.writeHeadBlock(head)

	// Emit events
	logs := bc.collectLogs(head, false)
	bc.chainFeed.Send(ChainEvent{Header: head.Header()})
	if len(logs) > 0 {
		bc.logsFeed.Send(logs)
	}
	bc.chainHeadFeed.Send(ChainHeadEvent{Header: head.Header()})

	context := []interface{}{
		"number", head.Number(),
		"hash", head.Hash(),
		"root", head.Root(),
		"elapsed", time.Since(start),
	}
	if timestamp := time.Unix(int64(head.Time()), 0); time.Since(timestamp) > time.Minute {
		context = append(context, []interface{}{"age", common.PrettyAge(timestamp)}...)
	}
	log.Info("Chain head was updated", context...)
	return head.Hash(), nil
}

// skipBlock returns 'true', if the block being imported can be skipped over, meaning
// that the block does not need to be processed but can be considered already fully 'done'.
func (bc *BlockChain) skipBlock(err error, it *insertIterator) bool {
	// We can only ever bypass processing if the only error returned by the validator
	// is ErrKnownBlock, which means all checks passed, but we already have the block
	// and state.
	if !errors.Is(err, ErrKnownBlock) {
		return false
	}
	// If we're not using snapshots, we can skip this, since we have both block
	// and (trie-) state
	if bc.snaps == nil {
		return true
	}
	var (
		header     = it.current() // header can't be nil
		parentRoot common.Hash
	)
	// If we also have the snapshot-state, we can skip the processing.
	if bc.snaps.Snapshot(header.Root) != nil {
		return true
	}
	// In this case, we have the trie-state but not snapshot-state. If the parent
	// snapshot-state exists, we need to process this in order to not get a gap
	// in the snapshot layers.
	// Resolve parent block
	if parent := it.previous(); parent != nil {
		parentRoot = parent.Root
	} else if parent = bc.GetHeaderByHash(header.ParentHash); parent != nil {
		parentRoot = parent.Root
	}
	if parentRoot == (common.Hash{}) {
		return false // Theoretically impossible case
	}
	// Parent is also missing snapshot: we can skip this. Otherwise process.
	if bc.snaps.Snapshot(parentRoot) == nil {
		return true
	}
	return false
}

// reportBlock logs a bad block error.
func (bc *BlockChain) reportBlock(block *types.Block, res *ProcessResult, err error) {
	var receipts types.Receipts
	if res != nil {
		receipts = res.Receipts
	}
	rawdb.WriteBadBlock(bc.db, block)
	log.Error(summarizeBadBlock(block, receipts, bc.Config(), err))
}

// summarizeBadBlock returns a string summarizing the bad block and other
// relevant information.
func summarizeBadBlock(block *types.Block, receipts []*types.Receipt, config *params.ChainConfig, err error) string {
	var receiptString string
	for i, receipt := range receipts {
		receiptString += fmt.Sprintf("\n  %d: cumulative: %v gas: %v contract: %v status: %v tx: %v logs: %v bloom: %x state: %x",
			i, receipt.CumulativeGasUsed, receipt.GasUsed, receipt.ContractAddress.Hex(),
			receipt.Status, receipt.TxHash.Hex(), receipt.Logs, receipt.Bloom, receipt.PostState)
	}
	version, vcs := version.Info()
	platform := fmt.Sprintf("%s %s %s %s", version, runtime.Version(), runtime.GOARCH, runtime.GOOS)
	if vcs != "" {
		vcs = fmt.Sprintf("\nVCS: %s", vcs)
	}
	return fmt.Sprintf(`
########## BAD BLOCK #########
Block: %v (%#x)
Error: %v
Platform: %v%v
Chain config: %#v
Receipts: %v
##############################
`, block.Number(), block.Hash(), err, platform, vcs, config, receiptString)
}

// InsertHeaderChain attempts to insert the given header chain in to the local
// chain, possibly creating a reorg. If an error is returned, it will return the
// index number of the failing header as well an error describing what went wrong.
func (bc *BlockChain) InsertHeaderChain(chain []*types.Header) (int, error) {
	if len(chain) == 0 {
		return 0, nil
	}
	start := time.Now()
	if i, err := bc.hc.ValidateHeaderChain(chain); err != nil {
		return i, err
	}

	if !bc.chainmu.TryLock() {
		return 0, errChainStopped
	}
	defer bc.chainmu.Unlock()
	_, err := bc.hc.InsertHeaderChain(chain, start)
	return 0, err
}

// SetBlockValidatorAndProcessorForTesting sets the current validator and processor.
// This method can be used to force an invalid blockchain to be verified for tests.
// This method is unsafe and should only be used before block import starts.
func (bc *BlockChain) SetBlockValidatorAndProcessorForTesting(v Validator, p Processor) {
	bc.validator = v
	bc.processor = p
}

// SetTrieFlushInterval configures how often in-memory tries are persisted to disk.
// The interval is in terms of block processing time, not wall clock.
// It is thread-safe and can be called repeatedly without side effects.
func (bc *BlockChain) SetTrieFlushInterval(interval time.Duration) {
	bc.flushInterval.Store(int64(interval))
}

// GetTrieFlushInterval gets the in-memory tries flushAlloc interval
func (bc *BlockChain) GetTrieFlushInterval() time.Duration {
	return time.Duration(bc.flushInterval.Load())
}<|MERGE_RESOLUTION|>--- conflicted
+++ resolved
@@ -466,15 +466,13 @@
 		}
 		rawdb.WriteChainConfig(db, genesisHash, chainConfig)
 	}
-<<<<<<< HEAD
-
+
+	// OP-Stack diff: deliberately only check header after reorg handling, to get un-stuck of degenerate reorg cases.
 	// The first thing the node will do is reconstruct the verification data for
 	// the head block (ethash cache or clique voting snapshot). Might as well do
 	// it in advance.
 	bc.engine.VerifyHeader(bc, bc.CurrentHeader())
 
-=======
->>>>>>> f0e8a3e9
 	// Start tx indexer if it's enabled.
 	if txLookupLimit != nil {
 		bc.txIndexer = newTxIndexer(*txLookupLimit, bc)
