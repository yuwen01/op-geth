// Copyright 2021 The go-ethereum Authors
// This file is part of the go-ethereum library.
//
// The go-ethereum library is free software: you can redistribute it and/or modify
// it under the terms of the GNU Lesser General Public License as published by
// the Free Software Foundation, either version 3 of the License, or
// (at your option) any later version.
//
// The go-ethereum library is distributed in the hope that it will be useful,
// but WITHOUT ANY WARRANTY; without even the implied warranty of
// MERCHANTABILITY or FITNESS FOR A PARTICULAR PURPOSE. See the
// GNU Lesser General Public License for more details.
//
// You should have received a copy of the GNU Lesser General Public License
// along with the go-ethereum library. If not, see <http://www.gnu.org/licenses/>.

package types

import (
	"math/big"

	"github.com/ethereum/go-ethereum/common"
)

//go:generate go run github.com/fjl/gencodec -type AccessTuple -out gen_access_tuple.go

// AccessList is an EIP-2930 access list.
type AccessList []AccessTuple

// AccessTuple is the element type of an access list.
type AccessTuple struct {
	Address     common.Address `json:"address"     gencodec:"required"`
	StorageKeys []common.Hash  `json:"storageKeys" gencodec:"required"`
}

// StorageKeys returns the total number of storage keys in the access list.
func (al AccessList) StorageKeys() int {
	sum := 0
	for _, tuple := range al {
		sum += len(tuple.StorageKeys)
	}
	return sum
}

// AccessListTx is the data of EIP-2930 access list transactions.
type AccessListTx struct {
	ChainID    *big.Int        // destination chain ID
	Nonce      uint64          // nonce of sender account
	GasPrice   *big.Int        // wei per gas
	Gas        uint64          // gas limit
	To         *common.Address `rlp:"nil"` // nil means contract creation
	Value      *big.Int        // wei amount
	Data       []byte          // contract invocation input data
	AccessList AccessList      // EIP-2930 access list
	V, R, S    *big.Int        // signature values
}

// copy creates a deep copy of the transaction data and initializes all fields.
func (tx *AccessListTx) copy() TxData {
	cpy := &AccessListTx{
		Nonce: tx.Nonce,
		To:    copyAddressPtr(tx.To),
		Data:  common.CopyBytes(tx.Data),
		Gas:   tx.Gas,
		// These are copied below.
		AccessList: make(AccessList, len(tx.AccessList)),
		Value:      new(big.Int),
		ChainID:    new(big.Int),
		GasPrice:   new(big.Int),
		V:          new(big.Int),
		R:          new(big.Int),
		S:          new(big.Int),
	}
	copy(cpy.AccessList, tx.AccessList)
	if tx.Value != nil {
		cpy.Value.Set(tx.Value)
	}
	if tx.ChainID != nil {
		cpy.ChainID.Set(tx.ChainID)
	}
	if tx.GasPrice != nil {
		cpy.GasPrice.Set(tx.GasPrice)
	}
	if tx.V != nil {
		cpy.V.Set(tx.V)
	}
	if tx.R != nil {
		cpy.R.Set(tx.R)
	}
	if tx.S != nil {
		cpy.S.Set(tx.S)
	}
	return cpy
}

// accessors for innerTx.
<<<<<<< HEAD
func (tx *AccessListTx) txType() byte           { return AccessListTxType }
func (tx *AccessListTx) chainID() *big.Int      { return tx.ChainID }
func (tx *AccessListTx) accessList() AccessList { return tx.AccessList }
func (tx *AccessListTx) data() []byte           { return tx.Data }
func (tx *AccessListTx) gas() uint64            { return tx.Gas }
func (tx *AccessListTx) gasPrice() *big.Int     { return tx.GasPrice }
func (tx *AccessListTx) gasTipCap() *big.Int    { return tx.GasPrice }
func (tx *AccessListTx) gasFeeCap() *big.Int    { return tx.GasPrice }
func (tx *AccessListTx) value() *big.Int        { return tx.Value }
func (tx *AccessListTx) nonce() uint64          { return tx.Nonce }
func (tx *AccessListTx) to() *common.Address    { return tx.To }
func (tx *AccessListTx) isSystemTx() bool       { return false }
=======
func (tx *AccessListTx) txType() byte              { return AccessListTxType }
func (tx *AccessListTx) chainID() *big.Int         { return tx.ChainID }
func (tx *AccessListTx) accessList() AccessList    { return tx.AccessList }
func (tx *AccessListTx) data() []byte              { return tx.Data }
func (tx *AccessListTx) gas() uint64               { return tx.Gas }
func (tx *AccessListTx) gasPrice() *big.Int        { return tx.GasPrice }
func (tx *AccessListTx) gasTipCap() *big.Int       { return tx.GasPrice }
func (tx *AccessListTx) gasFeeCap() *big.Int       { return tx.GasPrice }
func (tx *AccessListTx) value() *big.Int           { return tx.Value }
func (tx *AccessListTx) nonce() uint64             { return tx.Nonce }
func (tx *AccessListTx) to() *common.Address       { return tx.To }
func (tx *AccessListTx) blobGas() uint64           { return 0 }
func (tx *AccessListTx) blobGasFeeCap() *big.Int   { return nil }
func (tx *AccessListTx) blobHashes() []common.Hash { return nil }
>>>>>>> e501b3b0

func (tx *AccessListTx) effectiveGasPrice(dst *big.Int, baseFee *big.Int) *big.Int {
	return dst.Set(tx.GasPrice)
}

func (tx *AccessListTx) rawSignatureValues() (v, r, s *big.Int) {
	return tx.V, tx.R, tx.S
}

func (tx *AccessListTx) setSignatureValues(chainID, v, r, s *big.Int) {
	tx.ChainID, tx.V, tx.R, tx.S = chainID, v, r, s
}<|MERGE_RESOLUTION|>--- conflicted
+++ resolved
@@ -94,20 +94,6 @@
 }
 
 // accessors for innerTx.
-<<<<<<< HEAD
-func (tx *AccessListTx) txType() byte           { return AccessListTxType }
-func (tx *AccessListTx) chainID() *big.Int      { return tx.ChainID }
-func (tx *AccessListTx) accessList() AccessList { return tx.AccessList }
-func (tx *AccessListTx) data() []byte           { return tx.Data }
-func (tx *AccessListTx) gas() uint64            { return tx.Gas }
-func (tx *AccessListTx) gasPrice() *big.Int     { return tx.GasPrice }
-func (tx *AccessListTx) gasTipCap() *big.Int    { return tx.GasPrice }
-func (tx *AccessListTx) gasFeeCap() *big.Int    { return tx.GasPrice }
-func (tx *AccessListTx) value() *big.Int        { return tx.Value }
-func (tx *AccessListTx) nonce() uint64          { return tx.Nonce }
-func (tx *AccessListTx) to() *common.Address    { return tx.To }
-func (tx *AccessListTx) isSystemTx() bool       { return false }
-=======
 func (tx *AccessListTx) txType() byte              { return AccessListTxType }
 func (tx *AccessListTx) chainID() *big.Int         { return tx.ChainID }
 func (tx *AccessListTx) accessList() AccessList    { return tx.AccessList }
@@ -122,7 +108,7 @@
 func (tx *AccessListTx) blobGas() uint64           { return 0 }
 func (tx *AccessListTx) blobGasFeeCap() *big.Int   { return nil }
 func (tx *AccessListTx) blobHashes() []common.Hash { return nil }
->>>>>>> e501b3b0
+func (tx *AccessListTx) isSystemTx() bool          { return false }
 
 func (tx *AccessListTx) effectiveGasPrice(dst *big.Int, baseFee *big.Int) *big.Int {
 	return dst.Set(tx.GasPrice)
