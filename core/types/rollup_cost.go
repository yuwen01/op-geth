--- conflicted
+++ resolved
@@ -303,7 +303,6 @@
 
 // extractL1GasParams extracts the gas parameters necessary to compute gas costs from L1 block info
 func extractL1GasParams(config *params.ChainConfig, time uint64, data []byte) (gasParams, error) {
-<<<<<<< HEAD
 	if config.IsHolocene(time) {
 		p, err := extractL1GasParamsPostHolocene(data)
 		if err != nil {
@@ -322,14 +321,6 @@
 		// If so, fall through to the pre-ecotone format
 		// Both Ecotone and Fjord use the same function selector
 		p, err := extractL1GasParamsPostEcotone(data)
-=======
-	// edge case: for the very first Ecotone block we still need to use the Bedrock
-	// function. We detect this edge case by seeing if the function selector is the old one
-	// If so, fall through to the pre-ecotone format
-	// Both Ecotone and Fjord use the same function selector
-	if config.IsEcotone(time) && len(data) >= 4 && !bytes.Equal(data[0:4], BedrockL1AttributesSelector) {
-		p, err := extractL1GasParamsPostEcotone(config.IsHolocene(time), data)
->>>>>>> c283254e
 		if err != nil {
 			return gasParams{}, err
 		}
@@ -375,13 +366,8 @@
 
 // extractL1GasParamsPostEcotone extracts the gas parameters necessary to compute gas from L1 attribute
 // info calldata after the Ecotone upgrade, other than the very first Ecotone block.
-func extractL1GasParamsPostEcotone(isHolocene bool, data []byte) (gasParams, error) {
+func extractL1GasParamsPostEcotone(data []byte) (gasParams, error) {
 	expectedLen := 164
-	if isHolocene && (len(data) < 4 || bytes.Equal(data[0:4], HoloceneL1AttributesSelector)) {
-		// We check that the Holocene selector is present to exclude the very first block after the
-		// Holocene upgrade, which should still have Ecotone style (len=164) attributes.
-		expectedLen = 180
-	}
 	if len(data) != expectedLen {
 		return gasParams{}, fmt.Errorf("expected %d L1 info bytes, got %d", expectedLen, len(data))
 	}
@@ -396,10 +382,6 @@
 	// 68    uint256 _blobBaseFee,
 	// 100   bytes32 _hash,
 	// 132   bytes32 _batcherHash,
-	//
-	// added by Holocene:
-	// 164   uint64 _eip1559Denominator,
-	// 172   uint64 _eip1559Elasticity,
 	l1BaseFee := new(big.Int).SetBytes(data[36:68])
 	l1BlobBaseFee := new(big.Int).SetBytes(data[68:100])
 	l1BaseFeeScalar := binary.BigEndian.Uint32(data[4:8])
@@ -415,8 +397,8 @@
 // extractL1GasParamsPostHolocene extracts the gas parameters necessary to compute gas from L1 attribute
 // info calldata after the Holocene upgrade, but not for the very first Holocene block.
 func extractL1GasParamsPostHolocene(data []byte) (gasParams, error) {
-	if len(data) != 196 {
-		return gasParams{}, fmt.Errorf("expected 196 L1 info bytes, got %d", len(data))
+	if len(data) != 192 {
+		return gasParams{}, fmt.Errorf("expected 192 L1 info bytes, got %d", len(data))
 	}
 	// data layout assumed for Holocene:
 	// offset type varname
@@ -434,7 +416,6 @@
 	// 172   uint64  _eip1559Elasticity
 	// 180   uint32  _operatorFeeScalar
 	// 184   uint64  _operatorFeeConstant
-	// 192   uint32  UNUSED
 	l1BaseFee := new(big.Int).SetBytes(data[36:68])
 	l1BlobBaseFee := new(big.Int).SetBytes(data[68:100])
 	l1BaseFeeScalar := binary.BigEndian.Uint32(data[4:8])
