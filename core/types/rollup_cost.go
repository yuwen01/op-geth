// Copyright 2022 The go-ethereum Authors
// This file is part of the go-ethereum library.
//
// The go-ethereum library is free software: you can redistribute it and/or modify
// it under the terms of the GNU Lesser General Public License as published by
// the Free Software Foundation, either version 3 of the License, or
// (at your option) any later version.
//
// The go-ethereum library is distributed in the hope that it will be useful,
// but WITHOUT ANY WARRANTY; without even the implied warranty of
// MERCHANTABILITY or FITNESS FOR A PARTICULAR PURPOSE. See the
// GNU Lesser General Public License for more details.
//
// You should have received a copy of the GNU Lesser General Public License
// along with the go-ethereum library. If not, see <http://www.gnu.org/licenses/>.

package types

import (
	"bytes"
	"encoding/binary"
	"fmt"
	"math/big"

	"github.com/ethereum/go-ethereum/common"
	"github.com/ethereum/go-ethereum/log"
	"github.com/ethereum/go-ethereum/params"
)

const (
	// The two 4-byte Ecotone fee scalar values are packed into the same storage slot as the 8-byte
	// sequence number and have the following Solidity offsets within the slot. Note that Solidity
	// offsets correspond to the last byte of the value in the slot, counting backwards from the
	// end of the slot. For example, The 8-byte sequence number has offset 0, and is therefore
	// stored as big-endian format in bytes [24:32) of the slot.
	BaseFeeScalarSlotOffset     = 12 // bytes [16:20) of the slot
	BlobBaseFeeScalarSlotOffset = 8  // bytes [20:24) of the slot

	// The Holocene fee scalar values are also packed into the same storage slot as the Ecotone
	// fee scalars.
	OperatorFeeScalarSlotOffset   = 16 // bytes [12:16) of the slot
	OperatorFeeConstantSlotOffset = 24 // bytes [4:12) of the slot

	// ecotoneScalarSectionStart is the beginning of the scalar values segment in the slot
	// array. baseFeeScalar is in the first four bytes of the segment, blobBaseFeeScalar the next
	// four, operatorFeeScalar the next four, and operatorFeeConstant the next eight.
	ecotoneScalarSectionStart = 32 - BaseFeeScalarSlotOffset - 4

	// operatorScalarSectionStart is the beginning of the scalar values segment in the slot
	// array. operatorFeeScalar is in the first four bytes of the segment, and operatorFeeConstant
	// the next eight.
	operatorScalarSectionStart = 32 - OperatorFeeConstantSlotOffset - 4
)

func init() {
	if BlobBaseFeeScalarSlotOffset != BaseFeeScalarSlotOffset-4 {
		panic("this code assumes the scalars are at adjacent positions in the scalars slot")
	}
}

var (
	// BedrockL1AttributesSelector is the function selector indicating Bedrock style L1 gas
	// attributes.
	BedrockL1AttributesSelector = []byte{0x01, 0x5d, 0x8e, 0xb9}
	// EcotoneL1AttributesSelector is the selector indicating Ecotone style L1 gas attributes.
	EcotoneL1AttributesSelector = []byte{0x44, 0x0a, 0x5e, 0x20}

	// L1BlockAddr is the address of the L1Block contract which stores the L1 gas attributes.
	L1BlockAddr = common.HexToAddress("0x4200000000000000000000000000000000000015")

	L1BaseFeeSlot = common.BigToHash(big.NewInt(1))
	OverheadSlot  = common.BigToHash(big.NewInt(5))
	ScalarSlot    = common.BigToHash(big.NewInt(6))

	// L1BlobBaseFeeSlot was added with the Ecotone upgrade and stores the blobBaseFee L1 gas
	// attribute.
	L1BlobBaseFeeSlot = common.BigToHash(big.NewInt(7))
	// L1FeeScalarsSlot as of the Ecotone upgrade stores the 32-bit basefeeScalar and
	// blobBaseFeeScalar L1 gas attributes at offsets `BaseFeeScalarSlotOffset` and
	// `BlobBaseFeeScalarSlotOffset` respectively.
	// As of the Holocene upgrade, L1FeeScalarsSlot additionally stores the 32-bit
	// operatorFeeScalar and 64-bit operatorFeeConstant L1 gas attributes.
	L1FeeScalarsSlot = common.BigToHash(big.NewInt(3))

	oneMillion     = big.NewInt(1_000_000)
	ecotoneDivisor = big.NewInt(1_000_000 * 16)
	fjordDivisor   = big.NewInt(1_000_000_000_000)
	sixteen        = big.NewInt(16)

	L1CostIntercept  = big.NewInt(-42_585_600)
	L1CostFastlzCoef = big.NewInt(836_500)

	MinTransactionSize       = big.NewInt(100)
	MinTransactionSizeScaled = new(big.Int).Mul(MinTransactionSize, big.NewInt(1e6))

	emptyScalars = make([]byte, 8)
)

// RollupCostData is a transaction structure that caches data for quickly computing the data
// availability costs for the transaction.
type RollupCostData struct {
	Zeroes, Ones uint64
	FastLzSize   uint64
}

type StateGetter interface {
	GetState(common.Address, common.Hash) common.Hash
}

// L1CostFunc is used in the state transition to determine the data availability fee charged to the
// sender of non-Deposit transactions.  It returns nil if no data availability fee is charged.
type L1CostFunc func(rcd RollupCostData, blockTime uint64) *big.Int

// OperatorCostFunc is used in the state transition to determine the operator fee charged to the
// sender of non-Deposit transactions. It returns nil if no data availability fee is charged.
// The `includeConstant` parameter is used to calculate refunds.
type OperatorCostFunc func(gasUsed *big.Int, includeConstant bool, blockTime uint64) *big.Int

// l1CostFunc is an internal version of L1CostFunc that also returns the gasUsed for use in
// receipts.
type l1CostFunc func(rcd RollupCostData) (fee, gasUsed *big.Int)

func NewRollupCostData(data []byte) (out RollupCostData) {
	for _, b := range data {
		if b == 0 {
			out.Zeroes++
		} else {
			out.Ones++
		}
	}
	out.FastLzSize = uint64(FlzCompressLen(data))
	return out
}

// NewL1CostFunc returns a function used for calculating data availability fees, or nil if this is
// not an op-stack chain.
func NewL1CostFunc(config *params.ChainConfig, statedb StateGetter) L1CostFunc {
	if config.Optimism == nil {
		return nil
	}
	forBlock := ^uint64(0)
	var cachedFunc l1CostFunc
	selectFunc := func(blockTime uint64) l1CostFunc {
		if !config.IsOptimismEcotone(blockTime) {
			return newL1CostFuncBedrock(config, statedb, blockTime)
		}

		// Note: the various state variables below are not initialized from the DB until this
		// point to allow deposit transactions from the block to be processed first by state
		// transition.  This behavior is consensus critical!
		l1FeeScalars := statedb.GetState(L1BlockAddr, L1FeeScalarsSlot).Bytes()
		l1BlobBaseFee := statedb.GetState(L1BlockAddr, L1BlobBaseFeeSlot).Big()
		l1BaseFee := statedb.GetState(L1BlockAddr, L1BaseFeeSlot).Big()

		// Edge case: the very first Ecotone block requires we use the Bedrock cost
		// function. We detect this scenario by checking if the Ecotone parameters are
		// unset. Note here we rely on assumption that the scalar parameters are adjacent
		// in the buffer and l1BaseFeeScalar comes first. We need to check this prior to
		// other forks, as the first block of Fjord and Ecotone could be the same block.
		firstEcotoneBlock := l1BlobBaseFee.BitLen() == 0 &&
			bytes.Equal(emptyScalars, l1FeeScalars[ecotoneScalarSectionStart:ecotoneScalarSectionStart+8])
		if firstEcotoneBlock {
			log.Info("using bedrock l1 cost func for first Ecotone block", "time", blockTime)
			return newL1CostFuncBedrock(config, statedb, blockTime)
		}

		l1BaseFeeScalar, l1BlobBaseFeeScalar := extractEcotoneFeeParams(l1FeeScalars)

		if config.IsOptimismFjord(blockTime) {
			return NewL1CostFuncFjord(
				l1BaseFee,
				l1BlobBaseFee,
				l1BaseFeeScalar,
				l1BlobBaseFeeScalar,
			)
		} else {
			return newL1CostFuncEcotone(l1BaseFee, l1BlobBaseFee, l1BaseFeeScalar, l1BlobBaseFeeScalar)
		}
	}

	return func(rollupCostData RollupCostData, blockTime uint64) *big.Int {
		if rollupCostData == (RollupCostData{}) {
			return nil // Do not charge if there is no rollup cost-data (e.g. RPC call or deposit).
		}
		if forBlock != blockTime {
			if forBlock != ^uint64(0) {
				// best practice is not to re-use l1 cost funcs across different blocks, but we
				// make it work just in case.
				log.Info("l1 cost func re-used for different L1 block", "oldTime", forBlock, "newTime", blockTime)
			}
			forBlock = blockTime
			cachedFunc = selectFunc(blockTime)
		}
		fee, _ := cachedFunc(rollupCostData)
		return fee
	}
}

// NewOperatorCostFunc returns a function used for calculating operator fees, or nil if this is
// not an op-stack chain.
func NewOperatorCostFunc(config *params.ChainConfig, statedb StateGetter) OperatorCostFunc {
	if config.Optimism == nil {
		return nil
	}
	return func(gasUsed *big.Int, includeConstant bool, blockTime uint64) *big.Int {
		if !config.IsOptimismHolocene(blockTime) {
			return big.NewInt(0)
		}
		l1FeeScalars := statedb.GetState(L1BlockAddr, L1FeeScalarsSlot).Bytes()

		operatorFeeScalar, operatorFeeConstant := extractOperatorFeeParams(l1FeeScalars)
<<<<<<< HEAD
		fmt.Println("operatorFeeScalar", operatorFeeScalar)
		product := operatorFeeScalar.Mul(operatorFeeScalar, gasUsed)
		fmt.Println("product", product)
=======
		product := operatorFeeScalar.Mul(gasUsed, operatorFeeScalar)
		product = product.Div(product, oneMillion)
>>>>>>> 53a60830
		if !includeConstant {
			return product
		} else {
			return product.Add(product, operatorFeeConstant)
		}
	}
}

// newL1CostFuncBedrock returns an L1 cost function suitable for Bedrock, Regolith, and the first
// block only of the Ecotone upgrade.
func newL1CostFuncBedrock(config *params.ChainConfig, statedb StateGetter, blockTime uint64) l1CostFunc {
	l1BaseFee := statedb.GetState(L1BlockAddr, L1BaseFeeSlot).Big()
	overhead := statedb.GetState(L1BlockAddr, OverheadSlot).Big()
	scalar := statedb.GetState(L1BlockAddr, ScalarSlot).Big()
	isRegolith := config.IsRegolith(blockTime)
	return newL1CostFuncBedrockHelper(l1BaseFee, overhead, scalar, isRegolith)
}

// newL1CostFuncBedrockHelper is lower level version of newL1CostFuncBedrock that expects already
// extracted parameters
func newL1CostFuncBedrockHelper(l1BaseFee, overhead, scalar *big.Int, isRegolith bool) l1CostFunc {
	return func(rollupCostData RollupCostData) (fee, gasUsed *big.Int) {
		if rollupCostData == (RollupCostData{}) {
			return nil, nil // Do not charge if there is no rollup cost-data (e.g. RPC call or deposit)
		}
		gas := rollupCostData.Zeroes * params.TxDataZeroGas
		if isRegolith {
			gas += rollupCostData.Ones * params.TxDataNonZeroGasEIP2028
		} else {
			gas += (rollupCostData.Ones + 68) * params.TxDataNonZeroGasEIP2028
		}
		gasWithOverhead := new(big.Int).SetUint64(gas)
		gasWithOverhead.Add(gasWithOverhead, overhead)
		l1Cost := l1CostHelper(gasWithOverhead, l1BaseFee, scalar)
		return l1Cost, gasWithOverhead
	}
}

// newL1CostFuncEcotone returns an l1 cost function suitable for the Ecotone upgrade except for the
// very first block of the upgrade.
func newL1CostFuncEcotone(l1BaseFee, l1BlobBaseFee, l1BaseFeeScalar, l1BlobBaseFeeScalar *big.Int) l1CostFunc {
	return func(costData RollupCostData) (fee, calldataGasUsed *big.Int) {
		calldataGasUsed = bedrockCalldataGasUsed(costData)

		// Ecotone L1 cost function:
		//
		//   (calldataGas/16)*(l1BaseFee*16*l1BaseFeeScalar + l1BlobBaseFee*l1BlobBaseFeeScalar)/1e6
		//
		// We divide "calldataGas" by 16 to change from units of calldata gas to "estimated # of bytes when
		// compressed". Known as "compressedTxSize" in the spec.
		//
		// Function is actually computed as follows for better precision under integer arithmetic:
		//
		//   calldataGas*(l1BaseFee*16*l1BaseFeeScalar + l1BlobBaseFee*l1BlobBaseFeeScalar)/16e6

		calldataCostPerByte := new(big.Int).Set(l1BaseFee)
		calldataCostPerByte = calldataCostPerByte.Mul(calldataCostPerByte, sixteen)
		calldataCostPerByte = calldataCostPerByte.Mul(calldataCostPerByte, l1BaseFeeScalar)

		blobCostPerByte := new(big.Int).Set(l1BlobBaseFee)
		blobCostPerByte = blobCostPerByte.Mul(blobCostPerByte, l1BlobBaseFeeScalar)

		fee = new(big.Int).Add(calldataCostPerByte, blobCostPerByte)
		fee = fee.Mul(fee, calldataGasUsed)
		fee = fee.Div(fee, ecotoneDivisor)

		return fee, calldataGasUsed
	}
}

type gasParams struct {
	l1BaseFee           *big.Int
	l1BlobBaseFee       *big.Int
	costFunc            l1CostFunc
	feeScalar           *big.Float // pre-ecotone
	l1BaseFeeScalar     *uint32    // post-ecotone
	l1BlobBaseFeeScalar *uint32    // post-ecotone
	operatorFeeScalar   *uint32    // post-holocene
	operatorFeeConstant *uint64    // post-holocene
}

// intToScaledFloat returns scalar/10e6 as a float
func intToScaledFloat(scalar *big.Int) *big.Float {
	fscalar := new(big.Float).SetInt(scalar)
	fdivisor := new(big.Float).SetUint64(1_000_000) // 10**6, i.e. 6 decimals
	return new(big.Float).Quo(fscalar, fdivisor)
}

// extractL1GasParams extracts the gas parameters necessary to compute gas costs from L1 block info
func extractL1GasParams(config *params.ChainConfig, time uint64, data []byte) (gasParams, error) {
	if config.IsHolocene(time) {
		p, err := extractL1GasParamsPostHolocene(data)
		if err != nil {
			return gasParams{}, err
		}
		p.costFunc = NewL1CostFuncFjord(
			p.l1BaseFee,
			p.l1BlobBaseFee,
			big.NewInt(int64(*p.l1BaseFeeScalar)),
			big.NewInt(int64(*p.l1BlobBaseFeeScalar)),
		)
		return p, nil
	} else if config.IsEcotone(time) && len(data) >= 4 && !bytes.Equal(data[0:4], BedrockL1AttributesSelector) {
		// edge case: for the very first Ecotone block we still need to use the Bedrock
		// function. We detect this edge case by seeing if the function selector is the old one
		// If so, fall through to the pre-ecotone format
		// Both Ecotone and Fjord use the same function selector
		p, err := extractL1GasParamsPostEcotone(data)
		if err != nil {
			return gasParams{}, err
		}

		if config.IsFjord(time) {
			p.costFunc = NewL1CostFuncFjord(
				p.l1BaseFee,
				p.l1BlobBaseFee,
				big.NewInt(int64(*p.l1BaseFeeScalar)),
				big.NewInt(int64(*p.l1BlobBaseFeeScalar)),
			)
		} else {
			p.costFunc = newL1CostFuncEcotone(
				p.l1BaseFee,
				p.l1BlobBaseFee,
				big.NewInt(int64(*p.l1BaseFeeScalar)),
				big.NewInt(int64(*p.l1BlobBaseFeeScalar)),
			)
		}

		return p, nil
	}
	return extractL1GasParamsPreEcotone(config, time, data)
}

func extractL1GasParamsPreEcotone(config *params.ChainConfig, time uint64, data []byte) (gasParams, error) {
	// data consists of func selector followed by 7 ABI-encoded parameters (32 bytes each)
	if len(data) < 4+32*8 {
		return gasParams{}, fmt.Errorf("expected at least %d L1 info bytes, got %d", 4+32*8, len(data))
	}
	data = data[4:]                                       // trim function selector
	l1BaseFee := new(big.Int).SetBytes(data[32*2 : 32*3]) // arg index 2
	overhead := new(big.Int).SetBytes(data[32*6 : 32*7])  // arg index 6
	scalar := new(big.Int).SetBytes(data[32*7 : 32*8])    // arg index 7
	feeScalar := intToScaledFloat(scalar)                 // legacy: format fee scalar as big Float
	costFunc := newL1CostFuncBedrockHelper(l1BaseFee, overhead, scalar, config.IsRegolith(time))
	return gasParams{
		l1BaseFee: l1BaseFee,
		costFunc:  costFunc,
		feeScalar: feeScalar,
	}, nil
}

// extractL1GasParamsPostEcotone extracts the gas parameters necessary to compute gas from L1 attribute
// info calldata after the Ecotone upgrade, but not for the very first Ecotone block.
func extractL1GasParamsPostEcotone(data []byte) (gasParams, error) {
	if len(data) != 164 {
		return gasParams{}, fmt.Errorf("expected 164 L1 info bytes, got %d", len(data))
	}
	// data layout assumed for Ecotone:
	// offset type varname
	// 0     <selector>
	// 4     uint32 _basefeeScalar
	// 8     uint32 _blobBaseFeeScalar
	// 12    uint64 _sequenceNumber,
	// 20    uint64 _timestamp,
	// 28    uint64 _l1BlockNumber
	// 36    uint256 _basefee,
	// 68    uint256 _blobBaseFee,
	// 100   bytes32 _hash,
	// 132   bytes32 _batcherHash,
	l1BaseFee := new(big.Int).SetBytes(data[36:68])
	l1BlobBaseFee := new(big.Int).SetBytes(data[68:100])
	l1BaseFeeScalar := binary.BigEndian.Uint32(data[4:8])
	l1BlobBaseFeeScalar := binary.BigEndian.Uint32(data[8:12])
	return gasParams{
		l1BaseFee:           l1BaseFee,
		l1BlobBaseFee:       l1BlobBaseFee,
		l1BaseFeeScalar:     &l1BaseFeeScalar,
		l1BlobBaseFeeScalar: &l1BlobBaseFeeScalar,
	}, nil
}

// extractL1GasParamsPostHolocene extracts the gas parameters necessary to compute gas from L1 attribute
// info calldata after the Holocene upgrade, but not for the very first Holocene block.
func extractL1GasParamsPostHolocene(data []byte) (gasParams, error) {
	if len(data) != 196 {
		return gasParams{}, fmt.Errorf("expected 196 L1 info bytes, got %d", len(data))
	}
	// data layout assumed for Holocene:
	// offset type varname
	// 0     <selector>
	// 4     uint32 _basefeeScalar
	// 8     uint32 _blobBaseFeeScalar
	// 12    uint64 _sequenceNumber,
	// 20    uint64 _timestamp,
	// 28    uint64 _l1BlockNumber
	// 36    uint256 _basefee,
	// 68    uint256 _blobBaseFee,
	// 100   bytes32 _hash,
	// 132   bytes32 _batcherHash,
	// 164   uint64  _eip1559Denominator
	// 172   uint64  _eip1559Elasticity
	// 180   uint32  _operatorFeeScalar
	// 184   uint64  _operatorFeeConstant
	// 192   uint32  UNUSED
	l1BaseFee := new(big.Int).SetBytes(data[36:68])
	l1BlobBaseFee := new(big.Int).SetBytes(data[68:100])
	l1BaseFeeScalar := binary.BigEndian.Uint32(data[4:8])
	l1BlobBaseFeeScalar := binary.BigEndian.Uint32(data[8:12])
	operatorFeeScalar := binary.BigEndian.Uint32(data[180:184])
	operatorFeeConstant := binary.BigEndian.Uint64(data[184:192])

	return gasParams{
		l1BaseFee:           l1BaseFee,
		l1BlobBaseFee:       l1BlobBaseFee,
		l1BaseFeeScalar:     &l1BaseFeeScalar,
		l1BlobBaseFeeScalar: &l1BlobBaseFeeScalar,
		operatorFeeScalar:   &operatorFeeScalar,
		operatorFeeConstant: &operatorFeeConstant,
	}, nil
}

// L1Cost computes the the data availability fee for transactions in blocks prior to the Ecotone
// upgrade. It is used by e2e tests so must remain exported.
func L1Cost(rollupDataGas uint64, l1BaseFee, overhead, scalar *big.Int) *big.Int {
	l1GasUsed := new(big.Int).SetUint64(rollupDataGas)
	l1GasUsed.Add(l1GasUsed, overhead)
	return l1CostHelper(l1GasUsed, l1BaseFee, scalar)
}

func l1CostHelper(gasWithOverhead, l1BaseFee, scalar *big.Int) *big.Int {
	fee := new(big.Int).Set(gasWithOverhead)
	fee.Mul(fee, l1BaseFee).Mul(fee, scalar).Div(fee, oneMillion)
	return fee
}

// NewL1CostFuncFjord returns an l1 cost function suitable for the Fjord upgrade
func NewL1CostFuncFjord(l1BaseFee, l1BlobBaseFee, baseFeeScalar, blobFeeScalar *big.Int) l1CostFunc {
	return func(costData RollupCostData) (fee, calldataGasUsed *big.Int) {
		// Fjord L1 cost function:
		//l1FeeScaled = baseFeeScalar*l1BaseFee*16 + blobFeeScalar*l1BlobBaseFee
		//estimatedSize = max(minTransactionSize, intercept + fastlzCoef*fastlzSize)
		//l1Cost = estimatedSize * l1FeeScaled / 1e12

		scaledL1BaseFee := new(big.Int).Mul(baseFeeScalar, l1BaseFee)
		calldataCostPerByte := new(big.Int).Mul(scaledL1BaseFee, sixteen)
		blobCostPerByte := new(big.Int).Mul(blobFeeScalar, l1BlobBaseFee)
		l1FeeScaled := new(big.Int).Add(calldataCostPerByte, blobCostPerByte)

		fastLzSize := new(big.Int).SetUint64(costData.FastLzSize)
		estimatedSize := new(big.Int).Add(L1CostIntercept, new(big.Int).Mul(L1CostFastlzCoef, fastLzSize))

		if estimatedSize.Cmp(MinTransactionSizeScaled) < 0 {
			estimatedSize.Set(MinTransactionSizeScaled)
		}

		l1CostScaled := new(big.Int).Mul(estimatedSize, l1FeeScaled)
		l1Cost := new(big.Int).Div(l1CostScaled, fjordDivisor)

		calldataGasUsed = new(big.Int).Mul(estimatedSize, new(big.Int).SetUint64(params.TxDataNonZeroGasEIP2028))
		calldataGasUsed.Div(calldataGasUsed, big.NewInt(1e6))

		return l1Cost, calldataGasUsed
	}
}

func extractEcotoneFeeParams(l1FeeParams []byte) (l1BaseFeeScalar, l1BlobBaseFeeScalar *big.Int) {
	offset := ecotoneScalarSectionStart
	l1BaseFeeScalar = new(big.Int).SetBytes(l1FeeParams[offset : offset+4])
	l1BlobBaseFeeScalar = new(big.Int).SetBytes(l1FeeParams[offset+4 : offset+8])
	return
}

func extractOperatorFeeParams(l1FeeParams []byte) (operatorFeeScalar, operatorFeeConstant *big.Int) {
	offset := operatorScalarSectionStart
	operatorFeeConstant = new(big.Int).SetBytes(l1FeeParams[offset : offset+8])
	operatorFeeScalar = new(big.Int).SetBytes(l1FeeParams[offset+8 : offset+12])
	return
}

func bedrockCalldataGasUsed(costData RollupCostData) (calldataGasUsed *big.Int) {
	calldataGas := (costData.Zeroes * params.TxDataZeroGas) + (costData.Ones * params.TxDataNonZeroGasEIP2028)
	return new(big.Int).SetUint64(calldataGas)
}

// FlzCompressLen returns the length of the data after compression through FastLZ, based on
// https://github.com/Vectorized/solady/blob/5315d937d79b335c668896d7533ac603adac5315/js/solady.js
func FlzCompressLen(ib []byte) uint32 {
	n := uint32(0)
	ht := make([]uint32, 8192)
	u24 := func(i uint32) uint32 {
		return uint32(ib[i]) | (uint32(ib[i+1]) << 8) | (uint32(ib[i+2]) << 16)
	}
	cmp := func(p uint32, q uint32, e uint32) uint32 {
		l := uint32(0)
		for e -= q; l < e; l++ {
			if ib[p+l] != ib[q+l] {
				e = 0
			}
		}
		return l
	}
	literals := func(r uint32) {
		n += 0x21 * (r / 0x20)
		r %= 0x20
		if r != 0 {
			n += r + 1
		}
	}
	match := func(l uint32) {
		l--
		n += 3 * (l / 262)
		if l%262 >= 6 {
			n += 3
		} else {
			n += 2
		}
	}
	hash := func(v uint32) uint32 {
		return ((2654435769 * v) >> 19) & 0x1fff
	}
	setNextHash := func(ip uint32) uint32 {
		ht[hash(u24(ip))] = ip
		return ip + 1
	}
	a := uint32(0)
	ipLimit := uint32(len(ib)) - 13
	if len(ib) < 13 {
		ipLimit = 0
	}
	for ip := a + 2; ip < ipLimit; {
		r := uint32(0)
		d := uint32(0)
		for {
			s := u24(ip)
			h := hash(s)
			r = ht[h]
			ht[h] = ip
			d = ip - r
			if ip >= ipLimit {
				break
			}
			ip++
			if d <= 0x1fff && s == u24(r) {
				break
			}
		}
		if ip >= ipLimit {
			break
		}
		ip--
		if ip > a {
			literals(ip - a)
		}
		l := cmp(r+3, ip+3, ipLimit+9)
		match(l)
		ip = setNextHash(setNextHash(ip + l))
		a = ip
	}
	literals(uint32(len(ib)) - a)
	return n
}<|MERGE_RESOLUTION|>--- conflicted
+++ resolved
@@ -209,14 +209,8 @@
 		l1FeeScalars := statedb.GetState(L1BlockAddr, L1FeeScalarsSlot).Bytes()
 
 		operatorFeeScalar, operatorFeeConstant := extractOperatorFeeParams(l1FeeScalars)
-<<<<<<< HEAD
-		fmt.Println("operatorFeeScalar", operatorFeeScalar)
-		product := operatorFeeScalar.Mul(operatorFeeScalar, gasUsed)
-		fmt.Println("product", product)
-=======
 		product := operatorFeeScalar.Mul(gasUsed, operatorFeeScalar)
 		product = product.Div(product, oneMillion)
->>>>>>> 53a60830
 		if !includeConstant {
 			return product
 		} else {
