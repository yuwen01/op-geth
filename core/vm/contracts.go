// Copyright 2014 The go-ethereum Authors
// This file is part of the go-ethereum library.
//
// The go-ethereum library is free software: you can redistribute it and/or modify
// it under the terms of the GNU Lesser General Public License as published by
// the Free Software Foundation, either version 3 of the License, or
// (at your option) any later version.
//
// The go-ethereum library is distributed in the hope that it will be useful,
// but WITHOUT ANY WARRANTY; without even the implied warranty of
// MERCHANTABILITY or FITNESS FOR A PARTICULAR PURPOSE. See the
// GNU Lesser General Public License for more details.
//
// You should have received a copy of the GNU Lesser General Public License
// along with the go-ethereum library. If not, see <http://www.gnu.org/licenses/>.

package vm

import (
	"crypto/sha256"
	"encoding/binary"
	"errors"
	"fmt"
	"math/big"

	"github.com/consensys/gnark-crypto/ecc"
	bls12381 "github.com/consensys/gnark-crypto/ecc/bls12-381"
	"github.com/consensys/gnark-crypto/ecc/bls12-381/fp"
	"github.com/consensys/gnark-crypto/ecc/bls12-381/fr"
	"github.com/ethereum/go-ethereum/common"
	"github.com/ethereum/go-ethereum/common/math"
	"github.com/ethereum/go-ethereum/core/tracing"
	"github.com/ethereum/go-ethereum/crypto"
	"github.com/ethereum/go-ethereum/crypto/blake2b"
	"github.com/ethereum/go-ethereum/crypto/bn256"
	"github.com/ethereum/go-ethereum/crypto/kzg4844"
	"github.com/ethereum/go-ethereum/crypto/secp256r1"
	"github.com/ethereum/go-ethereum/params"
	"golang.org/x/crypto/ripemd160"
)

// PrecompiledContract is the basic interface for native Go contracts. The implementation
// requires a deterministic gas count based on the input size of the Run method of the
// contract.
type PrecompiledContract interface {
	RequiredGas(input []byte) uint64  // RequiredPrice calculates the contract gas use
	Run(input []byte) ([]byte, error) // Run runs the precompiled contract
}

// PrecompiledContractsHomestead contains the default set of pre-compiled Ethereum
// contracts used in the Frontier and Homestead releases.
var PrecompiledContractsHomestead = map[common.Address]PrecompiledContract{
	common.BytesToAddress([]byte{0x1}): &ecrecover{},
	common.BytesToAddress([]byte{0x2}): &sha256hash{},
	common.BytesToAddress([]byte{0x3}): &ripemd160hash{},
	common.BytesToAddress([]byte{0x4}): &dataCopy{},
}

// PrecompiledContractsByzantium contains the default set of pre-compiled Ethereum
// contracts used in the Byzantium release.
var PrecompiledContractsByzantium = map[common.Address]PrecompiledContract{
	common.BytesToAddress([]byte{0x1}): &ecrecover{},
	common.BytesToAddress([]byte{0x2}): &sha256hash{},
	common.BytesToAddress([]byte{0x3}): &ripemd160hash{},
	common.BytesToAddress([]byte{0x4}): &dataCopy{},
	common.BytesToAddress([]byte{0x5}): &bigModExp{eip2565: false},
	common.BytesToAddress([]byte{0x6}): &bn256AddByzantium{},
	common.BytesToAddress([]byte{0x7}): &bn256ScalarMulByzantium{},
	common.BytesToAddress([]byte{0x8}): &bn256PairingByzantium{},
}

// PrecompiledContractsIstanbul contains the default set of pre-compiled Ethereum
// contracts used in the Istanbul release.
var PrecompiledContractsIstanbul = map[common.Address]PrecompiledContract{
	common.BytesToAddress([]byte{0x1}): &ecrecover{},
	common.BytesToAddress([]byte{0x2}): &sha256hash{},
	common.BytesToAddress([]byte{0x3}): &ripemd160hash{},
	common.BytesToAddress([]byte{0x4}): &dataCopy{},
	common.BytesToAddress([]byte{0x5}): &bigModExp{eip2565: false},
	common.BytesToAddress([]byte{0x6}): &bn256AddIstanbul{},
	common.BytesToAddress([]byte{0x7}): &bn256ScalarMulIstanbul{},
	common.BytesToAddress([]byte{0x8}): &bn256PairingIstanbul{},
	common.BytesToAddress([]byte{0x9}): &blake2F{},
}

// PrecompiledContractsBerlin contains the default set of pre-compiled Ethereum
// contracts used in the Berlin release.
var PrecompiledContractsBerlin = map[common.Address]PrecompiledContract{
	common.BytesToAddress([]byte{0x1}): &ecrecover{},
	common.BytesToAddress([]byte{0x2}): &sha256hash{},
	common.BytesToAddress([]byte{0x3}): &ripemd160hash{},
	common.BytesToAddress([]byte{0x4}): &dataCopy{},
	common.BytesToAddress([]byte{0x5}): &bigModExp{eip2565: true},
	common.BytesToAddress([]byte{0x6}): &bn256AddIstanbul{},
	common.BytesToAddress([]byte{0x7}): &bn256ScalarMulIstanbul{},
	common.BytesToAddress([]byte{0x8}): &bn256PairingIstanbul{},
	common.BytesToAddress([]byte{0x9}): &blake2F{},
}

// PrecompiledContractsCancun contains the default set of pre-compiled Ethereum
// contracts used in the Cancun release.
var PrecompiledContractsCancun = map[common.Address]PrecompiledContract{
	common.BytesToAddress([]byte{0x1}): &ecrecover{},
	common.BytesToAddress([]byte{0x2}): &sha256hash{},
	common.BytesToAddress([]byte{0x3}): &ripemd160hash{},
	common.BytesToAddress([]byte{0x4}): &dataCopy{},
	common.BytesToAddress([]byte{0x5}): &bigModExp{eip2565: true},
	common.BytesToAddress([]byte{0x6}): &bn256AddIstanbul{},
	common.BytesToAddress([]byte{0x7}): &bn256ScalarMulIstanbul{},
	common.BytesToAddress([]byte{0x8}): &bn256PairingIstanbul{},
	common.BytesToAddress([]byte{0x9}): &blake2F{},
	common.BytesToAddress([]byte{0xa}): &kzgPointEvaluation{},
}

<<<<<<< HEAD
// PrecompiledContractsFjord contains the default set of pre-compiled Ethereum
// contracts used in the Fjord release.
var PrecompiledContractsFjord = map[common.Address]PrecompiledContract{
	common.BytesToAddress([]byte{1}):          &ecrecover{},
	common.BytesToAddress([]byte{2}):          &sha256hash{},
	common.BytesToAddress([]byte{3}):          &ripemd160hash{},
	common.BytesToAddress([]byte{4}):          &dataCopy{},
	common.BytesToAddress([]byte{5}):          &bigModExp{eip2565: true},
	common.BytesToAddress([]byte{6}):          &bn256AddIstanbul{},
	common.BytesToAddress([]byte{7}):          &bn256ScalarMulIstanbul{},
	common.BytesToAddress([]byte{8}):          &bn256PairingIstanbul{},
	common.BytesToAddress([]byte{9}):          &blake2F{},
	common.BytesToAddress([]byte{0x0a}):       &kzgPointEvaluation{},
	common.BytesToAddress([]byte{0x01, 0x00}): &p256Verify{},
}

// PrecompiledContractsBLS contains the set of pre-compiled Ethereum
// contracts specified in EIP-2537. These are exported for testing purposes.
var PrecompiledContractsBLS = map[common.Address]PrecompiledContract{
	common.BytesToAddress([]byte{10}): &bls12381G1Add{},
	common.BytesToAddress([]byte{11}): &bls12381G1Mul{},
	common.BytesToAddress([]byte{12}): &bls12381G1MultiExp{},
	common.BytesToAddress([]byte{13}): &bls12381G2Add{},
	common.BytesToAddress([]byte{14}): &bls12381G2Mul{},
	common.BytesToAddress([]byte{15}): &bls12381G2MultiExp{},
	common.BytesToAddress([]byte{16}): &bls12381Pairing{},
	common.BytesToAddress([]byte{17}): &bls12381MapG1{},
	common.BytesToAddress([]byte{18}): &bls12381MapG2{},
=======
// PrecompiledContractsPrague contains the set of pre-compiled Ethereum
// contracts used in the Prague release.
var PrecompiledContractsPrague = map[common.Address]PrecompiledContract{
	common.BytesToAddress([]byte{0x01}): &ecrecover{},
	common.BytesToAddress([]byte{0x02}): &sha256hash{},
	common.BytesToAddress([]byte{0x03}): &ripemd160hash{},
	common.BytesToAddress([]byte{0x04}): &dataCopy{},
	common.BytesToAddress([]byte{0x05}): &bigModExp{eip2565: true},
	common.BytesToAddress([]byte{0x06}): &bn256AddIstanbul{},
	common.BytesToAddress([]byte{0x07}): &bn256ScalarMulIstanbul{},
	common.BytesToAddress([]byte{0x08}): &bn256PairingIstanbul{},
	common.BytesToAddress([]byte{0x09}): &blake2F{},
	common.BytesToAddress([]byte{0x0a}): &kzgPointEvaluation{},
	common.BytesToAddress([]byte{0x0b}): &bls12381G1Add{},
	common.BytesToAddress([]byte{0x0c}): &bls12381G1Mul{},
	common.BytesToAddress([]byte{0x0d}): &bls12381G1MultiExp{},
	common.BytesToAddress([]byte{0x0e}): &bls12381G2Add{},
	common.BytesToAddress([]byte{0x0f}): &bls12381G2Mul{},
	common.BytesToAddress([]byte{0x10}): &bls12381G2MultiExp{},
	common.BytesToAddress([]byte{0x11}): &bls12381Pairing{},
	common.BytesToAddress([]byte{0x12}): &bls12381MapG1{},
	common.BytesToAddress([]byte{0x13}): &bls12381MapG2{},
>>>>>>> 87246f3c
}

var PrecompiledContractsBLS = PrecompiledContractsPrague

var (
<<<<<<< HEAD
	PrecompiledAddressesFjord     []common.Address
=======
	PrecompiledAddressesPrague    []common.Address
>>>>>>> 87246f3c
	PrecompiledAddressesCancun    []common.Address
	PrecompiledAddressesBerlin    []common.Address
	PrecompiledAddressesIstanbul  []common.Address
	PrecompiledAddressesByzantium []common.Address
	PrecompiledAddressesHomestead []common.Address
)

func init() {
	for k := range PrecompiledContractsHomestead {
		PrecompiledAddressesHomestead = append(PrecompiledAddressesHomestead, k)
	}
	for k := range PrecompiledContractsByzantium {
		PrecompiledAddressesByzantium = append(PrecompiledAddressesByzantium, k)
	}
	for k := range PrecompiledContractsIstanbul {
		PrecompiledAddressesIstanbul = append(PrecompiledAddressesIstanbul, k)
	}
	for k := range PrecompiledContractsBerlin {
		PrecompiledAddressesBerlin = append(PrecompiledAddressesBerlin, k)
	}
	for k := range PrecompiledContractsCancun {
		PrecompiledAddressesCancun = append(PrecompiledAddressesCancun, k)
	}
<<<<<<< HEAD
	for k := range PrecompiledContractsFjord {
		PrecompiledAddressesFjord = append(PrecompiledAddressesFjord, k)
=======
	for k := range PrecompiledContractsPrague {
		PrecompiledAddressesPrague = append(PrecompiledAddressesPrague, k)
>>>>>>> 87246f3c
	}
}

// ActivePrecompiles returns the precompiles enabled with the current configuration.
func ActivePrecompiles(rules params.Rules) []common.Address {
	switch {
<<<<<<< HEAD
	case rules.IsOptimismFjord:
		return PrecompiledAddressesFjord
=======
	case rules.IsPrague:
		return PrecompiledAddressesPrague
>>>>>>> 87246f3c
	case rules.IsCancun:
		return PrecompiledAddressesCancun
	case rules.IsBerlin:
		return PrecompiledAddressesBerlin
	case rules.IsIstanbul:
		return PrecompiledAddressesIstanbul
	case rules.IsByzantium:
		return PrecompiledAddressesByzantium
	default:
		return PrecompiledAddressesHomestead
	}
}

// RunPrecompiledContract runs and evaluates the output of a precompiled contract.
// It returns
// - the returned bytes,
// - the _remaining_ gas,
// - any error that occurred
func RunPrecompiledContract(p PrecompiledContract, input []byte, suppliedGas uint64, logger *tracing.Hooks) (ret []byte, remainingGas uint64, err error) {
	gasCost := p.RequiredGas(input)
	if suppliedGas < gasCost {
		return nil, 0, ErrOutOfGas
	}
	if logger != nil && logger.OnGasChange != nil {
		logger.OnGasChange(suppliedGas, suppliedGas-gasCost, tracing.GasChangeCallPrecompiledContract)
	}
	suppliedGas -= gasCost
	output, err := p.Run(input)
	return output, suppliedGas, err
}

// ecrecover implemented as a native contract.
type ecrecover struct{}

func (c *ecrecover) RequiredGas(input []byte) uint64 {
	return params.EcrecoverGas
}

func (c *ecrecover) Run(input []byte) ([]byte, error) {
	const ecRecoverInputLength = 128

	input = common.RightPadBytes(input, ecRecoverInputLength)
	// "input" is (hash, v, r, s), each 32 bytes
	// but for ecrecover we want (r, s, v)

	r := new(big.Int).SetBytes(input[64:96])
	s := new(big.Int).SetBytes(input[96:128])
	v := input[63] - 27

	// tighter sig s values input homestead only apply to tx sigs
	if !allZero(input[32:63]) || !crypto.ValidateSignatureValues(v, r, s, false) {
		return nil, nil
	}
	// We must make sure not to modify the 'input', so placing the 'v' along with
	// the signature needs to be done on a new allocation
	sig := make([]byte, 65)
	copy(sig, input[64:128])
	sig[64] = v
	// v needs to be at the end for libsecp256k1
	pubKey, err := crypto.Ecrecover(input[:32], sig)
	// make sure the public key is a valid one
	if err != nil {
		return nil, nil
	}

	// the first byte of pubkey is bitcoin heritage
	return common.LeftPadBytes(crypto.Keccak256(pubKey[1:])[12:], 32), nil
}

// SHA256 implemented as a native contract.
type sha256hash struct{}

// RequiredGas returns the gas required to execute the pre-compiled contract.
//
// This method does not require any overflow checking as the input size gas costs
// required for anything significant is so high it's impossible to pay for.
func (c *sha256hash) RequiredGas(input []byte) uint64 {
	return uint64(len(input)+31)/32*params.Sha256PerWordGas + params.Sha256BaseGas
}
func (c *sha256hash) Run(input []byte) ([]byte, error) {
	h := sha256.Sum256(input)
	return h[:], nil
}

// RIPEMD160 implemented as a native contract.
type ripemd160hash struct{}

// RequiredGas returns the gas required to execute the pre-compiled contract.
//
// This method does not require any overflow checking as the input size gas costs
// required for anything significant is so high it's impossible to pay for.
func (c *ripemd160hash) RequiredGas(input []byte) uint64 {
	return uint64(len(input)+31)/32*params.Ripemd160PerWordGas + params.Ripemd160BaseGas
}
func (c *ripemd160hash) Run(input []byte) ([]byte, error) {
	ripemd := ripemd160.New()
	ripemd.Write(input)
	return common.LeftPadBytes(ripemd.Sum(nil), 32), nil
}

// data copy implemented as a native contract.
type dataCopy struct{}

// RequiredGas returns the gas required to execute the pre-compiled contract.
//
// This method does not require any overflow checking as the input size gas costs
// required for anything significant is so high it's impossible to pay for.
func (c *dataCopy) RequiredGas(input []byte) uint64 {
	return uint64(len(input)+31)/32*params.IdentityPerWordGas + params.IdentityBaseGas
}
func (c *dataCopy) Run(in []byte) ([]byte, error) {
	return common.CopyBytes(in), nil
}

// bigModExp implements a native big integer exponential modular operation.
type bigModExp struct {
	eip2565 bool
}

var (
	big1      = big.NewInt(1)
	big3      = big.NewInt(3)
	big4      = big.NewInt(4)
	big7      = big.NewInt(7)
	big8      = big.NewInt(8)
	big16     = big.NewInt(16)
	big20     = big.NewInt(20)
	big32     = big.NewInt(32)
	big64     = big.NewInt(64)
	big96     = big.NewInt(96)
	big480    = big.NewInt(480)
	big1024   = big.NewInt(1024)
	big3072   = big.NewInt(3072)
	big199680 = big.NewInt(199680)
)

// modexpMultComplexity implements bigModexp multComplexity formula, as defined in EIP-198
//
//	def mult_complexity(x):
//		if x <= 64: return x ** 2
//		elif x <= 1024: return x ** 2 // 4 + 96 * x - 3072
//		else: return x ** 2 // 16 + 480 * x - 199680
//
// where is x is max(length_of_MODULUS, length_of_BASE)
func modexpMultComplexity(x *big.Int) *big.Int {
	switch {
	case x.Cmp(big64) <= 0:
		x.Mul(x, x) // x ** 2
	case x.Cmp(big1024) <= 0:
		// (x ** 2 // 4 ) + ( 96 * x - 3072)
		x = new(big.Int).Add(
			new(big.Int).Div(new(big.Int).Mul(x, x), big4),
			new(big.Int).Sub(new(big.Int).Mul(big96, x), big3072),
		)
	default:
		// (x ** 2 // 16) + (480 * x - 199680)
		x = new(big.Int).Add(
			new(big.Int).Div(new(big.Int).Mul(x, x), big16),
			new(big.Int).Sub(new(big.Int).Mul(big480, x), big199680),
		)
	}
	return x
}

// RequiredGas returns the gas required to execute the pre-compiled contract.
func (c *bigModExp) RequiredGas(input []byte) uint64 {
	var (
		baseLen = new(big.Int).SetBytes(getData(input, 0, 32))
		expLen  = new(big.Int).SetBytes(getData(input, 32, 32))
		modLen  = new(big.Int).SetBytes(getData(input, 64, 32))
	)
	if len(input) > 96 {
		input = input[96:]
	} else {
		input = input[:0]
	}
	// Retrieve the head 32 bytes of exp for the adjusted exponent length
	var expHead *big.Int
	if big.NewInt(int64(len(input))).Cmp(baseLen) <= 0 {
		expHead = new(big.Int)
	} else {
		if expLen.Cmp(big32) > 0 {
			expHead = new(big.Int).SetBytes(getData(input, baseLen.Uint64(), 32))
		} else {
			expHead = new(big.Int).SetBytes(getData(input, baseLen.Uint64(), expLen.Uint64()))
		}
	}
	// Calculate the adjusted exponent length
	var msb int
	if bitlen := expHead.BitLen(); bitlen > 0 {
		msb = bitlen - 1
	}
	adjExpLen := new(big.Int)
	if expLen.Cmp(big32) > 0 {
		adjExpLen.Sub(expLen, big32)
		adjExpLen.Mul(big8, adjExpLen)
	}
	adjExpLen.Add(adjExpLen, big.NewInt(int64(msb)))
	// Calculate the gas cost of the operation
	gas := new(big.Int).Set(math.BigMax(modLen, baseLen))
	if c.eip2565 {
		// EIP-2565 has three changes
		// 1. Different multComplexity (inlined here)
		// in EIP-2565 (https://eips.ethereum.org/EIPS/eip-2565):
		//
		// def mult_complexity(x):
		//    ceiling(x/8)^2
		//
		//where is x is max(length_of_MODULUS, length_of_BASE)
		gas = gas.Add(gas, big7)
		gas = gas.Div(gas, big8)
		gas.Mul(gas, gas)

		gas.Mul(gas, math.BigMax(adjExpLen, big1))
		// 2. Different divisor (`GQUADDIVISOR`) (3)
		gas.Div(gas, big3)
		if gas.BitLen() > 64 {
			return math.MaxUint64
		}
		// 3. Minimum price of 200 gas
		if gas.Uint64() < 200 {
			return 200
		}
		return gas.Uint64()
	}
	gas = modexpMultComplexity(gas)
	gas.Mul(gas, math.BigMax(adjExpLen, big1))
	gas.Div(gas, big20)

	if gas.BitLen() > 64 {
		return math.MaxUint64
	}
	return gas.Uint64()
}

func (c *bigModExp) Run(input []byte) ([]byte, error) {
	var (
		baseLen = new(big.Int).SetBytes(getData(input, 0, 32)).Uint64()
		expLen  = new(big.Int).SetBytes(getData(input, 32, 32)).Uint64()
		modLen  = new(big.Int).SetBytes(getData(input, 64, 32)).Uint64()
	)
	if len(input) > 96 {
		input = input[96:]
	} else {
		input = input[:0]
	}
	// Handle a special case when both the base and mod length is zero
	if baseLen == 0 && modLen == 0 {
		return []byte{}, nil
	}
	// Retrieve the operands and execute the exponentiation
	var (
		base = new(big.Int).SetBytes(getData(input, 0, baseLen))
		exp  = new(big.Int).SetBytes(getData(input, baseLen, expLen))
		mod  = new(big.Int).SetBytes(getData(input, baseLen+expLen, modLen))
		v    []byte
	)
	switch {
	case mod.BitLen() == 0:
		// Modulo 0 is undefined, return zero
		return common.LeftPadBytes([]byte{}, int(modLen)), nil
	case base.BitLen() == 1: // a bit length of 1 means it's 1 (or -1).
		//If base == 1, then we can just return base % mod (if mod >= 1, which it is)
		v = base.Mod(base, mod).Bytes()
	default:
		v = base.Exp(base, exp, mod).Bytes()
	}
	return common.LeftPadBytes(v, int(modLen)), nil
}

// newCurvePoint unmarshals a binary blob into a bn256 elliptic curve point,
// returning it, or an error if the point is invalid.
func newCurvePoint(blob []byte) (*bn256.G1, error) {
	p := new(bn256.G1)
	if _, err := p.Unmarshal(blob); err != nil {
		return nil, err
	}
	return p, nil
}

// newTwistPoint unmarshals a binary blob into a bn256 elliptic curve point,
// returning it, or an error if the point is invalid.
func newTwistPoint(blob []byte) (*bn256.G2, error) {
	p := new(bn256.G2)
	if _, err := p.Unmarshal(blob); err != nil {
		return nil, err
	}
	return p, nil
}

// runBn256Add implements the Bn256Add precompile, referenced by both
// Byzantium and Istanbul operations.
func runBn256Add(input []byte) ([]byte, error) {
	x, err := newCurvePoint(getData(input, 0, 64))
	if err != nil {
		return nil, err
	}
	y, err := newCurvePoint(getData(input, 64, 64))
	if err != nil {
		return nil, err
	}
	res := new(bn256.G1)
	res.Add(x, y)
	return res.Marshal(), nil
}

// bn256AddIstanbul implements a native elliptic curve point addition conforming to
// Istanbul consensus rules.
type bn256AddIstanbul struct{}

// RequiredGas returns the gas required to execute the pre-compiled contract.
func (c *bn256AddIstanbul) RequiredGas(input []byte) uint64 {
	return params.Bn256AddGasIstanbul
}

func (c *bn256AddIstanbul) Run(input []byte) ([]byte, error) {
	return runBn256Add(input)
}

// bn256AddByzantium implements a native elliptic curve point addition
// conforming to Byzantium consensus rules.
type bn256AddByzantium struct{}

// RequiredGas returns the gas required to execute the pre-compiled contract.
func (c *bn256AddByzantium) RequiredGas(input []byte) uint64 {
	return params.Bn256AddGasByzantium
}

func (c *bn256AddByzantium) Run(input []byte) ([]byte, error) {
	return runBn256Add(input)
}

// runBn256ScalarMul implements the Bn256ScalarMul precompile, referenced by
// both Byzantium and Istanbul operations.
func runBn256ScalarMul(input []byte) ([]byte, error) {
	p, err := newCurvePoint(getData(input, 0, 64))
	if err != nil {
		return nil, err
	}
	res := new(bn256.G1)
	res.ScalarMult(p, new(big.Int).SetBytes(getData(input, 64, 32)))
	return res.Marshal(), nil
}

// bn256ScalarMulIstanbul implements a native elliptic curve scalar
// multiplication conforming to Istanbul consensus rules.
type bn256ScalarMulIstanbul struct{}

// RequiredGas returns the gas required to execute the pre-compiled contract.
func (c *bn256ScalarMulIstanbul) RequiredGas(input []byte) uint64 {
	return params.Bn256ScalarMulGasIstanbul
}

func (c *bn256ScalarMulIstanbul) Run(input []byte) ([]byte, error) {
	return runBn256ScalarMul(input)
}

// bn256ScalarMulByzantium implements a native elliptic curve scalar
// multiplication conforming to Byzantium consensus rules.
type bn256ScalarMulByzantium struct{}

// RequiredGas returns the gas required to execute the pre-compiled contract.
func (c *bn256ScalarMulByzantium) RequiredGas(input []byte) uint64 {
	return params.Bn256ScalarMulGasByzantium
}

func (c *bn256ScalarMulByzantium) Run(input []byte) ([]byte, error) {
	return runBn256ScalarMul(input)
}

var (
	// true32Byte is returned if the bn256 pairing check succeeds.
	true32Byte = []byte{0, 0, 0, 0, 0, 0, 0, 0, 0, 0, 0, 0, 0, 0, 0, 0, 0, 0, 0, 0, 0, 0, 0, 0, 0, 0, 0, 0, 0, 0, 0, 1}

	// false32Byte is returned if the bn256 pairing check fails.
	false32Byte = make([]byte, 32)

	// errBadPairingInput is returned if the bn256 pairing input is invalid.
	errBadPairingInput = errors.New("bad elliptic curve pairing size")
)

// runBn256Pairing implements the Bn256Pairing precompile, referenced by both
// Byzantium and Istanbul operations.
func runBn256Pairing(input []byte) ([]byte, error) {
	// Handle some corner cases cheaply
	if len(input)%192 > 0 {
		return nil, errBadPairingInput
	}
	// Convert the input into a set of coordinates
	var (
		cs []*bn256.G1
		ts []*bn256.G2
	)
	for i := 0; i < len(input); i += 192 {
		c, err := newCurvePoint(input[i : i+64])
		if err != nil {
			return nil, err
		}
		t, err := newTwistPoint(input[i+64 : i+192])
		if err != nil {
			return nil, err
		}
		cs = append(cs, c)
		ts = append(ts, t)
	}
	// Execute the pairing checks and return the results
	if bn256.PairingCheck(cs, ts) {
		return true32Byte, nil
	}
	return false32Byte, nil
}

// bn256PairingIstanbul implements a pairing pre-compile for the bn256 curve
// conforming to Istanbul consensus rules.
type bn256PairingIstanbul struct{}

// RequiredGas returns the gas required to execute the pre-compiled contract.
func (c *bn256PairingIstanbul) RequiredGas(input []byte) uint64 {
	return params.Bn256PairingBaseGasIstanbul + uint64(len(input)/192)*params.Bn256PairingPerPointGasIstanbul
}

func (c *bn256PairingIstanbul) Run(input []byte) ([]byte, error) {
	return runBn256Pairing(input)
}

// bn256PairingByzantium implements a pairing pre-compile for the bn256 curve
// conforming to Byzantium consensus rules.
type bn256PairingByzantium struct{}

// RequiredGas returns the gas required to execute the pre-compiled contract.
func (c *bn256PairingByzantium) RequiredGas(input []byte) uint64 {
	return params.Bn256PairingBaseGasByzantium + uint64(len(input)/192)*params.Bn256PairingPerPointGasByzantium
}

func (c *bn256PairingByzantium) Run(input []byte) ([]byte, error) {
	return runBn256Pairing(input)
}

type blake2F struct{}

func (c *blake2F) RequiredGas(input []byte) uint64 {
	// If the input is malformed, we can't calculate the gas, return 0 and let the
	// actual call choke and fault.
	if len(input) != blake2FInputLength {
		return 0
	}
	return uint64(binary.BigEndian.Uint32(input[0:4]))
}

const (
	blake2FInputLength        = 213
	blake2FFinalBlockBytes    = byte(1)
	blake2FNonFinalBlockBytes = byte(0)
)

var (
	errBlake2FInvalidInputLength = errors.New("invalid input length")
	errBlake2FInvalidFinalFlag   = errors.New("invalid final flag")
)

func (c *blake2F) Run(input []byte) ([]byte, error) {
	// Make sure the input is valid (correct length and final flag)
	if len(input) != blake2FInputLength {
		return nil, errBlake2FInvalidInputLength
	}
	if input[212] != blake2FNonFinalBlockBytes && input[212] != blake2FFinalBlockBytes {
		return nil, errBlake2FInvalidFinalFlag
	}
	// Parse the input into the Blake2b call parameters
	var (
		rounds = binary.BigEndian.Uint32(input[0:4])
		final  = input[212] == blake2FFinalBlockBytes

		h [8]uint64
		m [16]uint64
		t [2]uint64
	)
	for i := 0; i < 8; i++ {
		offset := 4 + i*8
		h[i] = binary.LittleEndian.Uint64(input[offset : offset+8])
	}
	for i := 0; i < 16; i++ {
		offset := 68 + i*8
		m[i] = binary.LittleEndian.Uint64(input[offset : offset+8])
	}
	t[0] = binary.LittleEndian.Uint64(input[196:204])
	t[1] = binary.LittleEndian.Uint64(input[204:212])

	// Execute the compression function, extract and return the result
	blake2b.F(&h, m, t, final, rounds)

	output := make([]byte, 64)
	for i := 0; i < 8; i++ {
		offset := i * 8
		binary.LittleEndian.PutUint64(output[offset:offset+8], h[i])
	}
	return output, nil
}

var (
	errBLS12381InvalidInputLength          = errors.New("invalid input length")
	errBLS12381InvalidFieldElementTopBytes = errors.New("invalid field element top bytes")
	errBLS12381G1PointSubgroup             = errors.New("g1 point is not on correct subgroup")
	errBLS12381G2PointSubgroup             = errors.New("g2 point is not on correct subgroup")
)

// bls12381G1Add implements EIP-2537 G1Add precompile.
type bls12381G1Add struct{}

// RequiredGas returns the gas required to execute the pre-compiled contract.
func (c *bls12381G1Add) RequiredGas(input []byte) uint64 {
	return params.Bls12381G1AddGas
}

func (c *bls12381G1Add) Run(input []byte) ([]byte, error) {
	// Implements EIP-2537 G1Add precompile.
	// > G1 addition call expects `256` bytes as an input that is interpreted as byte concatenation of two G1 points (`128` bytes each).
	// > Output is an encoding of addition operation result - single G1 point (`128` bytes).
	if len(input) != 256 {
		return nil, errBLS12381InvalidInputLength
	}
	var err error
	var p0, p1 *bls12381.G1Affine

	// Decode G1 point p_0
	if p0, err = decodePointG1(input[:128]); err != nil {
		return nil, err
	}
	// Decode G1 point p_1
	if p1, err = decodePointG1(input[128:]); err != nil {
		return nil, err
	}

	// Compute r = p_0 + p_1
	p0.Add(p0, p1)

	// Encode the G1 point result into 128 bytes
	return encodePointG1(p0), nil
}

// bls12381G1Mul implements EIP-2537 G1Mul precompile.
type bls12381G1Mul struct{}

// RequiredGas returns the gas required to execute the pre-compiled contract.
func (c *bls12381G1Mul) RequiredGas(input []byte) uint64 {
	return params.Bls12381G1MulGas
}

func (c *bls12381G1Mul) Run(input []byte) ([]byte, error) {
	// Implements EIP-2537 G1Mul precompile.
	// > G1 multiplication call expects `160` bytes as an input that is interpreted as byte concatenation of encoding of G1 point (`128` bytes) and encoding of a scalar value (`32` bytes).
	// > Output is an encoding of multiplication operation result - single G1 point (`128` bytes).
	if len(input) != 160 {
		return nil, errBLS12381InvalidInputLength
	}
	var err error
	var p0 *bls12381.G1Affine

	// Decode G1 point
	if p0, err = decodePointG1(input[:128]); err != nil {
		return nil, err
	}
	// Decode scalar value
	e := new(big.Int).SetBytes(input[128:])

	// Compute r = e * p_0
	r := new(bls12381.G1Affine)
	r.ScalarMultiplication(p0, e)

	// Encode the G1 point into 128 bytes
	return encodePointG1(r), nil
}

// bls12381G1MultiExp implements EIP-2537 G1MultiExp precompile.
type bls12381G1MultiExp struct{}

// RequiredGas returns the gas required to execute the pre-compiled contract.
func (c *bls12381G1MultiExp) RequiredGas(input []byte) uint64 {
	// Calculate G1 point, scalar value pair length
	k := len(input) / 160
	if k == 0 {
		// Return 0 gas for small input length
		return 0
	}
	// Lookup discount value for G1 point, scalar value pair length
	var discount uint64
	if dLen := len(params.Bls12381MultiExpDiscountTable); k < dLen {
		discount = params.Bls12381MultiExpDiscountTable[k-1]
	} else {
		discount = params.Bls12381MultiExpDiscountTable[dLen-1]
	}
	// Calculate gas and return the result
	return (uint64(k) * params.Bls12381G1MulGas * discount) / 1000
}

func (c *bls12381G1MultiExp) Run(input []byte) ([]byte, error) {
	// Implements EIP-2537 G1MultiExp precompile.
	// G1 multiplication call expects `160*k` bytes as an input that is interpreted as byte concatenation of `k` slices each of them being a byte concatenation of encoding of G1 point (`128` bytes) and encoding of a scalar value (`32` bytes).
	// Output is an encoding of multiexponentiation operation result - single G1 point (`128` bytes).
	k := len(input) / 160
	if len(input) == 0 || len(input)%160 != 0 {
		return nil, errBLS12381InvalidInputLength
	}
	points := make([]bls12381.G1Affine, k)
	scalars := make([]fr.Element, k)

	// Decode point scalar pairs
	for i := 0; i < k; i++ {
		off := 160 * i
		t0, t1, t2 := off, off+128, off+160
		// Decode G1 point
		p, err := decodePointG1(input[t0:t1])
		if err != nil {
			return nil, err
		}
		points[i] = *p
		// Decode scalar value
		scalars[i] = *new(fr.Element).SetBytes(input[t1:t2])
	}

	// Compute r = e_0 * p_0 + e_1 * p_1 + ... + e_(k-1) * p_(k-1)
	r := new(bls12381.G1Affine)
	r.MultiExp(points, scalars, ecc.MultiExpConfig{})

	// Encode the G1 point to 128 bytes
	return encodePointG1(r), nil
}

// bls12381G2Add implements EIP-2537 G2Add precompile.
type bls12381G2Add struct{}

// RequiredGas returns the gas required to execute the pre-compiled contract.
func (c *bls12381G2Add) RequiredGas(input []byte) uint64 {
	return params.Bls12381G2AddGas
}

func (c *bls12381G2Add) Run(input []byte) ([]byte, error) {
	// Implements EIP-2537 G2Add precompile.
	// > G2 addition call expects `512` bytes as an input that is interpreted as byte concatenation of two G2 points (`256` bytes each).
	// > Output is an encoding of addition operation result - single G2 point (`256` bytes).
	if len(input) != 512 {
		return nil, errBLS12381InvalidInputLength
	}
	var err error
	var p0, p1 *bls12381.G2Affine

	// Decode G2 point p_0
	if p0, err = decodePointG2(input[:256]); err != nil {
		return nil, err
	}
	// Decode G2 point p_1
	if p1, err = decodePointG2(input[256:]); err != nil {
		return nil, err
	}

	// Compute r = p_0 + p_1
	r := new(bls12381.G2Affine)
	r.Add(p0, p1)

	// Encode the G2 point into 256 bytes
	return encodePointG2(r), nil
}

// bls12381G2Mul implements EIP-2537 G2Mul precompile.
type bls12381G2Mul struct{}

// RequiredGas returns the gas required to execute the pre-compiled contract.
func (c *bls12381G2Mul) RequiredGas(input []byte) uint64 {
	return params.Bls12381G2MulGas
}

func (c *bls12381G2Mul) Run(input []byte) ([]byte, error) {
	// Implements EIP-2537 G2MUL precompile logic.
	// > G2 multiplication call expects `288` bytes as an input that is interpreted as byte concatenation of encoding of G2 point (`256` bytes) and encoding of a scalar value (`32` bytes).
	// > Output is an encoding of multiplication operation result - single G2 point (`256` bytes).
	if len(input) != 288 {
		return nil, errBLS12381InvalidInputLength
	}
	var err error
	var p0 *bls12381.G2Affine

	// Decode G2 point
	if p0, err = decodePointG2(input[:256]); err != nil {
		return nil, err
	}
	// Decode scalar value
	e := new(big.Int).SetBytes(input[256:])

	// Compute r = e * p_0
	r := new(bls12381.G2Affine)
	r.ScalarMultiplication(p0, e)

	// Encode the G2 point into 256 bytes
	return encodePointG2(r), nil
}

// bls12381G2MultiExp implements EIP-2537 G2MultiExp precompile.
type bls12381G2MultiExp struct{}

// RequiredGas returns the gas required to execute the pre-compiled contract.
func (c *bls12381G2MultiExp) RequiredGas(input []byte) uint64 {
	// Calculate G2 point, scalar value pair length
	k := len(input) / 288
	if k == 0 {
		// Return 0 gas for small input length
		return 0
	}
	// Lookup discount value for G2 point, scalar value pair length
	var discount uint64
	if dLen := len(params.Bls12381MultiExpDiscountTable); k < dLen {
		discount = params.Bls12381MultiExpDiscountTable[k-1]
	} else {
		discount = params.Bls12381MultiExpDiscountTable[dLen-1]
	}
	// Calculate gas and return the result
	return (uint64(k) * params.Bls12381G2MulGas * discount) / 1000
}

func (c *bls12381G2MultiExp) Run(input []byte) ([]byte, error) {
	// Implements EIP-2537 G2MultiExp precompile logic
	// > G2 multiplication call expects `288*k` bytes as an input that is interpreted as byte concatenation of `k` slices each of them being a byte concatenation of encoding of G2 point (`256` bytes) and encoding of a scalar value (`32` bytes).
	// > Output is an encoding of multiexponentiation operation result - single G2 point (`256` bytes).
	k := len(input) / 288
	if len(input) == 0 || len(input)%288 != 0 {
		return nil, errBLS12381InvalidInputLength
	}
	points := make([]bls12381.G2Affine, k)
	scalars := make([]fr.Element, k)

	// Decode point scalar pairs
	for i := 0; i < k; i++ {
		off := 288 * i
		t0, t1, t2 := off, off+256, off+288
		// Decode G2 point
		p, err := decodePointG2(input[t0:t1])
		if err != nil {
			return nil, err
		}
		points[i] = *p
		// Decode scalar value
		scalars[i] = *new(fr.Element).SetBytes(input[t1:t2])
	}

	// Compute r = e_0 * p_0 + e_1 * p_1 + ... + e_(k-1) * p_(k-1)
	r := new(bls12381.G2Affine)
	r.MultiExp(points, scalars, ecc.MultiExpConfig{})

	// Encode the G2 point to 256 bytes.
	return encodePointG2(r), nil
}

// bls12381Pairing implements EIP-2537 Pairing precompile.
type bls12381Pairing struct{}

// RequiredGas returns the gas required to execute the pre-compiled contract.
func (c *bls12381Pairing) RequiredGas(input []byte) uint64 {
	return params.Bls12381PairingBaseGas + uint64(len(input)/384)*params.Bls12381PairingPerPairGas
}

func (c *bls12381Pairing) Run(input []byte) ([]byte, error) {
	// Implements EIP-2537 Pairing precompile logic.
	// > Pairing call expects `384*k` bytes as an inputs that is interpreted as byte concatenation of `k` slices. Each slice has the following structure:
	// > - `128` bytes of G1 point encoding
	// > - `256` bytes of G2 point encoding
	// > Output is a `32` bytes where last single byte is `0x01` if pairing result is equal to multiplicative identity in a pairing target field and `0x00` otherwise
	// > (which is equivalent of Big Endian encoding of Solidity values `uint256(1)` and `uin256(0)` respectively).
	k := len(input) / 384
	if len(input) == 0 || len(input)%384 != 0 {
		return nil, errBLS12381InvalidInputLength
	}

	var (
		p []bls12381.G1Affine
		q []bls12381.G2Affine
	)

	// Decode pairs
	for i := 0; i < k; i++ {
		off := 384 * i
		t0, t1, t2 := off, off+128, off+384

		// Decode G1 point
		p1, err := decodePointG1(input[t0:t1])
		if err != nil {
			return nil, err
		}
		// Decode G2 point
		p2, err := decodePointG2(input[t1:t2])
		if err != nil {
			return nil, err
		}

		// 'point is on curve' check already done,
		// Here we need to apply subgroup checks.
		if !p1.IsInSubGroup() {
			return nil, errBLS12381G1PointSubgroup
		}
		if !p2.IsInSubGroup() {
			return nil, errBLS12381G2PointSubgroup
		}
		p = append(p, *p1)
		q = append(q, *p2)
	}
	// Prepare 32 byte output
	out := make([]byte, 32)

	// Compute pairing and set the result
	ok, err := bls12381.PairingCheck(p, q)
	if err == nil && ok {
		out[31] = 1
	}
	return out, nil
}

func decodePointG1(in []byte) (*bls12381.G1Affine, error) {
	if len(in) != 128 {
		return nil, errors.New("invalid g1 point length")
	}
	// decode x
	x, err := decodeBLS12381FieldElement(in[:64])
	if err != nil {
		return nil, err
	}
	// decode y
	y, err := decodeBLS12381FieldElement(in[64:])
	if err != nil {
		return nil, err
	}
	elem := bls12381.G1Affine{X: x, Y: y}
	if !elem.IsOnCurve() {
		return nil, errors.New("invalid point: not on curve")
	}

	return &elem, nil
}

// decodePointG2 given encoded (x, y) coordinates in 256 bytes returns a valid G2 Point.
func decodePointG2(in []byte) (*bls12381.G2Affine, error) {
	if len(in) != 256 {
		return nil, errors.New("invalid g2 point length")
	}
	x0, err := decodeBLS12381FieldElement(in[:64])
	if err != nil {
		return nil, err
	}
	x1, err := decodeBLS12381FieldElement(in[64:128])
	if err != nil {
		return nil, err
	}
	y0, err := decodeBLS12381FieldElement(in[128:192])
	if err != nil {
		return nil, err
	}
	y1, err := decodeBLS12381FieldElement(in[192:])
	if err != nil {
		return nil, err
	}

	p := bls12381.G2Affine{X: bls12381.E2{A0: x0, A1: x1}, Y: bls12381.E2{A0: y0, A1: y1}}
	if !p.IsOnCurve() {
		return nil, errors.New("invalid point: not on curve")
	}
	return &p, err
}

// decodeBLS12381FieldElement decodes BLS12-381 elliptic curve field element.
// Removes top 16 bytes of 64 byte input.
func decodeBLS12381FieldElement(in []byte) (fp.Element, error) {
	if len(in) != 64 {
		return fp.Element{}, errors.New("invalid field element length")
	}
	// check top bytes
	for i := 0; i < 16; i++ {
		if in[i] != byte(0x00) {
			return fp.Element{}, errBLS12381InvalidFieldElementTopBytes
		}
	}
	var res [48]byte
	copy(res[:], in[16:])

	return fp.BigEndian.Element(&res)
}

// encodePointG1 encodes a point into 128 bytes.
func encodePointG1(p *bls12381.G1Affine) []byte {
	out := make([]byte, 128)
	fp.BigEndian.PutElement((*[fp.Bytes]byte)(out[16:]), p.X)
	fp.BigEndian.PutElement((*[fp.Bytes]byte)(out[64+16:]), p.Y)
	return out
}

// encodePointG2 encodes a point into 256 bytes.
func encodePointG2(p *bls12381.G2Affine) []byte {
	out := make([]byte, 256)
	// encode x
	fp.BigEndian.PutElement((*[fp.Bytes]byte)(out[16:16+48]), p.X.A0)
	fp.BigEndian.PutElement((*[fp.Bytes]byte)(out[80:80+48]), p.X.A1)
	// encode y
	fp.BigEndian.PutElement((*[fp.Bytes]byte)(out[144:144+48]), p.Y.A0)
	fp.BigEndian.PutElement((*[fp.Bytes]byte)(out[208:208+48]), p.Y.A1)
	return out
}

// bls12381MapG1 implements EIP-2537 MapG1 precompile.
type bls12381MapG1 struct{}

// RequiredGas returns the gas required to execute the pre-compiled contract.
func (c *bls12381MapG1) RequiredGas(input []byte) uint64 {
	return params.Bls12381MapG1Gas
}

func (c *bls12381MapG1) Run(input []byte) ([]byte, error) {
	// Implements EIP-2537 Map_To_G1 precompile.
	// > Field-to-curve call expects an `64` bytes input that is interpreted as an element of the base field.
	// > Output of this call is `128` bytes and is G1 point following respective encoding rules.
	if len(input) != 64 {
		return nil, errBLS12381InvalidInputLength
	}

	// Decode input field element
	fe, err := decodeBLS12381FieldElement(input)
	if err != nil {
		return nil, err
	}

	// Compute mapping
	r := bls12381.MapToG1(fe)
	if err != nil {
		return nil, err
	}

	// Encode the G1 point to 128 bytes
	return encodePointG1(&r), nil
}

// bls12381MapG2 implements EIP-2537 MapG2 precompile.
type bls12381MapG2 struct{}

// RequiredGas returns the gas required to execute the pre-compiled contract.
func (c *bls12381MapG2) RequiredGas(input []byte) uint64 {
	return params.Bls12381MapG2Gas
}

func (c *bls12381MapG2) Run(input []byte) ([]byte, error) {
	// Implements EIP-2537 Map_FP2_TO_G2 precompile logic.
	// > Field-to-curve call expects an `128` bytes input that is interpreted as an element of the quadratic extension field.
	// > Output of this call is `256` bytes and is G2 point following respective encoding rules.
	if len(input) != 128 {
		return nil, errBLS12381InvalidInputLength
	}

	// Decode input field element
	c0, err := decodeBLS12381FieldElement(input[:64])
	if err != nil {
		return nil, err
	}
	c1, err := decodeBLS12381FieldElement(input[64:])
	if err != nil {
		return nil, err
	}

	// Compute mapping
	r := bls12381.MapToG2(bls12381.E2{A0: c0, A1: c1})
	if err != nil {
		return nil, err
	}

	// Encode the G2 point to 256 bytes
	return encodePointG2(&r), nil
}

// kzgPointEvaluation implements the EIP-4844 point evaluation precompile.
type kzgPointEvaluation struct{}

// RequiredGas estimates the gas required for running the point evaluation precompile.
func (b *kzgPointEvaluation) RequiredGas(input []byte) uint64 {
	return params.BlobTxPointEvaluationPrecompileGas
}

const (
	blobVerifyInputLength           = 192  // Max input length for the point evaluation precompile.
	blobCommitmentVersionKZG  uint8 = 0x01 // Version byte for the point evaluation precompile.
	blobPrecompileReturnValue       = "000000000000000000000000000000000000000000000000000000000000100073eda753299d7d483339d80809a1d80553bda402fffe5bfeffffffff00000001"
)

var (
	errBlobVerifyInvalidInputLength = errors.New("invalid input length")
	errBlobVerifyMismatchedVersion  = errors.New("mismatched versioned hash")
	errBlobVerifyKZGProof           = errors.New("error verifying kzg proof")
)

// Run executes the point evaluation precompile.
func (b *kzgPointEvaluation) Run(input []byte) ([]byte, error) {
	if len(input) != blobVerifyInputLength {
		return nil, errBlobVerifyInvalidInputLength
	}
	// versioned hash: first 32 bytes
	var versionedHash common.Hash
	copy(versionedHash[:], input[:])

	var (
		point kzg4844.Point
		claim kzg4844.Claim
	)
	// Evaluation point: next 32 bytes
	copy(point[:], input[32:])
	// Expected output: next 32 bytes
	copy(claim[:], input[64:])

	// input kzg point: next 48 bytes
	var commitment kzg4844.Commitment
	copy(commitment[:], input[96:])
	if kZGToVersionedHash(commitment) != versionedHash {
		return nil, errBlobVerifyMismatchedVersion
	}

	// Proof: next 48 bytes
	var proof kzg4844.Proof
	copy(proof[:], input[144:])

	if err := kzg4844.VerifyProof(commitment, point, claim, proof); err != nil {
		return nil, fmt.Errorf("%w: %v", errBlobVerifyKZGProof, err)
	}

	return common.Hex2Bytes(blobPrecompileReturnValue), nil
}

// kZGToVersionedHash implements kzg_to_versioned_hash from EIP-4844
func kZGToVersionedHash(kzg kzg4844.Commitment) common.Hash {
	h := sha256.Sum256(kzg[:])
	h[0] = blobCommitmentVersionKZG

	return h
}

// P256VERIFY (secp256r1 signature verification)
// implemented as a native contract
type p256Verify struct{}

// RequiredGas returns the gas required to execute the precompiled contract
func (c *p256Verify) RequiredGas(input []byte) uint64 {
	return params.P256VerifyGas
}

// Run executes the precompiled contract with given 160 bytes of param, returning the output and the used gas
func (c *p256Verify) Run(input []byte) ([]byte, error) {
	// Required input length is 160 bytes
	const p256VerifyInputLength = 160
	// Check the input length
	if len(input) != p256VerifyInputLength {
		// Input length is invalid
		return nil, nil
	}

	// Extract the hash, r, s, x, y from the input
	hash := input[0:32]
	r, s := new(big.Int).SetBytes(input[32:64]), new(big.Int).SetBytes(input[64:96])
	x, y := new(big.Int).SetBytes(input[96:128]), new(big.Int).SetBytes(input[128:160])

	// Verify the secp256r1 signature
	if secp256r1.Verify(hash, r, s, x, y) {
		// Signature is valid
		return common.LeftPadBytes([]byte{1}, 32), nil
	} else {
		// Signature is invalid
		return nil, nil
	}
}<|MERGE_RESOLUTION|>--- conflicted
+++ resolved
@@ -112,36 +112,6 @@
 	common.BytesToAddress([]byte{0xa}): &kzgPointEvaluation{},
 }
 
-<<<<<<< HEAD
-// PrecompiledContractsFjord contains the default set of pre-compiled Ethereum
-// contracts used in the Fjord release.
-var PrecompiledContractsFjord = map[common.Address]PrecompiledContract{
-	common.BytesToAddress([]byte{1}):          &ecrecover{},
-	common.BytesToAddress([]byte{2}):          &sha256hash{},
-	common.BytesToAddress([]byte{3}):          &ripemd160hash{},
-	common.BytesToAddress([]byte{4}):          &dataCopy{},
-	common.BytesToAddress([]byte{5}):          &bigModExp{eip2565: true},
-	common.BytesToAddress([]byte{6}):          &bn256AddIstanbul{},
-	common.BytesToAddress([]byte{7}):          &bn256ScalarMulIstanbul{},
-	common.BytesToAddress([]byte{8}):          &bn256PairingIstanbul{},
-	common.BytesToAddress([]byte{9}):          &blake2F{},
-	common.BytesToAddress([]byte{0x0a}):       &kzgPointEvaluation{},
-	common.BytesToAddress([]byte{0x01, 0x00}): &p256Verify{},
-}
-
-// PrecompiledContractsBLS contains the set of pre-compiled Ethereum
-// contracts specified in EIP-2537. These are exported for testing purposes.
-var PrecompiledContractsBLS = map[common.Address]PrecompiledContract{
-	common.BytesToAddress([]byte{10}): &bls12381G1Add{},
-	common.BytesToAddress([]byte{11}): &bls12381G1Mul{},
-	common.BytesToAddress([]byte{12}): &bls12381G1MultiExp{},
-	common.BytesToAddress([]byte{13}): &bls12381G2Add{},
-	common.BytesToAddress([]byte{14}): &bls12381G2Mul{},
-	common.BytesToAddress([]byte{15}): &bls12381G2MultiExp{},
-	common.BytesToAddress([]byte{16}): &bls12381Pairing{},
-	common.BytesToAddress([]byte{17}): &bls12381MapG1{},
-	common.BytesToAddress([]byte{18}): &bls12381MapG2{},
-=======
 // PrecompiledContractsPrague contains the set of pre-compiled Ethereum
 // contracts used in the Prague release.
 var PrecompiledContractsPrague = map[common.Address]PrecompiledContract{
@@ -164,17 +134,29 @@
 	common.BytesToAddress([]byte{0x11}): &bls12381Pairing{},
 	common.BytesToAddress([]byte{0x12}): &bls12381MapG1{},
 	common.BytesToAddress([]byte{0x13}): &bls12381MapG2{},
->>>>>>> 87246f3c
+}
+
+// PrecompiledContractsFjord contains the default set of pre-compiled Ethereum
+// contracts used in the Fjord release.
+var PrecompiledContractsFjord = map[common.Address]PrecompiledContract{
+	common.BytesToAddress([]byte{1}):          &ecrecover{},
+	common.BytesToAddress([]byte{2}):          &sha256hash{},
+	common.BytesToAddress([]byte{3}):          &ripemd160hash{},
+	common.BytesToAddress([]byte{4}):          &dataCopy{},
+	common.BytesToAddress([]byte{5}):          &bigModExp{eip2565: true},
+	common.BytesToAddress([]byte{6}):          &bn256AddIstanbul{},
+	common.BytesToAddress([]byte{7}):          &bn256ScalarMulIstanbul{},
+	common.BytesToAddress([]byte{8}):          &bn256PairingIstanbul{},
+	common.BytesToAddress([]byte{9}):          &blake2F{},
+	common.BytesToAddress([]byte{0x0a}):       &kzgPointEvaluation{},
+	common.BytesToAddress([]byte{0x01, 0x00}): &p256Verify{},
 }
 
 var PrecompiledContractsBLS = PrecompiledContractsPrague
 
 var (
-<<<<<<< HEAD
+	PrecompiledAddressesPrague    []common.Address
 	PrecompiledAddressesFjord     []common.Address
-=======
-	PrecompiledAddressesPrague    []common.Address
->>>>>>> 87246f3c
 	PrecompiledAddressesCancun    []common.Address
 	PrecompiledAddressesBerlin    []common.Address
 	PrecompiledAddressesIstanbul  []common.Address
@@ -198,26 +180,21 @@
 	for k := range PrecompiledContractsCancun {
 		PrecompiledAddressesCancun = append(PrecompiledAddressesCancun, k)
 	}
-<<<<<<< HEAD
+	for k := range PrecompiledContractsPrague {
+		PrecompiledAddressesPrague = append(PrecompiledAddressesPrague, k)
+	}
 	for k := range PrecompiledContractsFjord {
 		PrecompiledAddressesFjord = append(PrecompiledAddressesFjord, k)
-=======
-	for k := range PrecompiledContractsPrague {
-		PrecompiledAddressesPrague = append(PrecompiledAddressesPrague, k)
->>>>>>> 87246f3c
 	}
 }
 
 // ActivePrecompiles returns the precompiles enabled with the current configuration.
 func ActivePrecompiles(rules params.Rules) []common.Address {
 	switch {
-<<<<<<< HEAD
+	case rules.IsPrague:
+		return PrecompiledAddressesPrague
 	case rules.IsOptimismFjord:
 		return PrecompiledAddressesFjord
-=======
-	case rules.IsPrague:
-		return PrecompiledAddressesPrague
->>>>>>> 87246f3c
 	case rules.IsCancun:
 		return PrecompiledAddressesCancun
 	case rules.IsBerlin:
