--- conflicted
+++ resolved
@@ -126,16 +126,10 @@
 		disk, _ = rawdb.NewDatabaseWithFreezer(rawdb.NewMemoryDatabase(), t.TempDir(), "", false)
 		db      = New(disk, &Config{
 			StateHistory:    historyLimit,
-<<<<<<< HEAD
-			CleanCacheSize:  16 * 1024,
-			WriteBufferSize: 16 * 1024,
-		}, false)
-=======
 			CleanCacheSize:  256 * 1024,
 			WriteBufferSize: 256 * 1024,
 		}, isVerkle)
 
->>>>>>> f0e8a3e9
 		obj = &tester{
 			db:           db,
 			preimages:    make(map[common.Hash][]byte),
@@ -254,11 +248,7 @@
 	return root
 }
 
-<<<<<<< HEAD
-func (t *tester) generate(parent common.Hash) (common.Hash, *trienode.MergedNodeSet, *StateSetWithOrigin) {
-=======
 func (t *tester) generate(parent common.Hash, rawStorageKey bool) (common.Hash, *trienode.MergedNodeSet, *StateSetWithOrigin) {
->>>>>>> f0e8a3e9
 	var (
 		ctx     = newCtx(parent)
 		dirties = make(map[common.Hash]struct{})
@@ -363,12 +353,8 @@
 			delete(t.storages, addrHash)
 		}
 	}
-<<<<<<< HEAD
-	return root, ctx.nodes, NewStateSetWithOrigin(ctx.accountOrigin, ctx.storageOrigin)
-=======
 	storageOrigin := ctx.storageOriginSet(rawStorageKey, t)
 	return root, ctx.nodes, NewStateSetWithOrigin(ctx.accounts, ctx.storages, ctx.accountOrigin, storageOrigin, rawStorageKey)
->>>>>>> f0e8a3e9
 }
 
 // lastHash returns the latest root hash, or empty if nothing is cached.
