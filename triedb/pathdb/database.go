// Copyright 2022 The go-ethereum Authors
// This file is part of the go-ethereum library.
//
// The go-ethereum library is free software: you can redistribute it and/or modify
// it under the terms of the GNU Lesser General Public License as published by
// the Free Software Foundation, either version 3 of the License, or
// (at your option) any later version.
//
// The go-ethereum library is distributed in the hope that it will be useful,
// but WITHOUT ANY WARRANTY; without even the implied warranty of
// MERCHANTABILITY or FITNESS FOR A PARTICULAR PURPOSE. See the
// GNU Lesser General Public License for more details.
//
// You should have received a copy of the GNU Lesser General Public License
// along with the go-ethereum library. If not, see <http://www.gnu.org/licenses/>.

package pathdb

import (
	"errors"
	"fmt"
	"io"
	"sync"
	"time"

	"github.com/ethereum/go-ethereum/common"
	"github.com/ethereum/go-ethereum/core/rawdb"
	"github.com/ethereum/go-ethereum/core/types"
	"github.com/ethereum/go-ethereum/crypto"
	"github.com/ethereum/go-ethereum/ethdb"
	"github.com/ethereum/go-ethereum/log"
	"github.com/ethereum/go-ethereum/params"
	"github.com/ethereum/go-ethereum/trie/trienode"
<<<<<<< HEAD
=======
	"github.com/ethereum/go-verkle"
>>>>>>> f0e8a3e9
)

const (
	// defaultCleanSize is the default memory allowance of clean cache.
	defaultCleanSize = 16 * 1024 * 1024

	// maxBufferSize is the maximum memory allowance of node buffer.
	// Too large buffer will cause the system to pause for a long
	// time when write happens. Also, the largest batch that pebble can
	// support is 4GB, node will panic if batch size exceeds this limit.
	maxBufferSize = 256 * 1024 * 1024

	// defaultBufferSize is the default memory allowance of node buffer
	// that aggregates the writes from above until it's flushed into the
	// disk. It's meant to be used once the initial sync is finished.
	// Do not increase the buffer size arbitrarily, otherwise the system
	// pause time will increase when the database writes happen.
	defaultBufferSize = 64 * 1024 * 1024
)

var (
	// maxDiffLayers is the maximum diff layers allowed in the layer tree.
	maxDiffLayers = 128
)

// layer is the interface implemented by all state layers which includes some
// public methods and some additional methods for internal usage.
type layer interface {
	// node retrieves the trie node with the node info. An error will be returned
	// if the read operation exits abnormally. Specifically, if the layer is
	// already stale.
	//
	// Note:
	// - the returned node is not a copy, please don't modify it.
	// - no error will be returned if the requested node is not found in database.
	node(owner common.Hash, path []byte, depth int) ([]byte, common.Hash, *nodeLoc, error)

	// account directly retrieves the account RLP associated with a particular
	// hash in the slim data format. An error will be returned if the read
	// operation exits abnormally. Specifically, if the layer is already stale.
	//
	// Note:
	// - the returned account is not a copy, please don't modify it.
	// - no error will be returned if the requested account is not found in database.
	account(hash common.Hash, depth int) ([]byte, error)

	// storage directly retrieves the storage data associated with a particular hash,
	// within a particular account. An error will be returned if the read operation
	// exits abnormally. Specifically, if the layer is already stale.
	//
	// Note:
	// - the returned storage data is not a copy, please don't modify it.
	// - no error will be returned if the requested slot is not found in database.
	storage(accountHash, storageHash common.Hash, depth int) ([]byte, error)

	// rootHash returns the root hash for which this layer was made.
	rootHash() common.Hash

	// stateID returns the associated state id of layer.
	stateID() uint64

	// parentLayer returns the subsequent layer of it, or nil if the disk was reached.
	parentLayer() layer

	// update creates a new layer on top of the existing layer diff tree with
	// the provided dirty trie nodes along with the state change set.
	//
	// Note, the maps are retained by the method to avoid copying everything.
	update(root common.Hash, id uint64, block uint64, nodes *nodeSet, states *StateSetWithOrigin) *diffLayer

	// journal commits an entire diff hierarchy to disk into a single journal entry.
	// This is meant to be used during shutdown to persist the layer without
	// flattening everything down (bad for reorgs).
	journal(w io.Writer) error
}

// Config contains the settings for database.
type Config struct {
	StateHistory    uint64 // Number of recent blocks to maintain state history for
	CleanCacheSize  int    // Maximum memory allowance (in bytes) for caching clean nodes
	WriteBufferSize int    // Maximum memory allowance (in bytes) for write buffer
	ReadOnly        bool   // Flag whether the database is opened in read only mode.
}

// sanitize checks the provided user configurations and changes anything that's
// unreasonable or unworkable.
func (c *Config) sanitize() *Config {
	conf := *c
	if conf.WriteBufferSize > maxBufferSize {
		log.Warn("Sanitizing invalid node buffer size", "provided", common.StorageSize(conf.WriteBufferSize), "updated", common.StorageSize(maxBufferSize))
		conf.WriteBufferSize = maxBufferSize
	}
	return &conf
}

// fields returns a list of attributes of config for printing.
func (c *Config) fields() []interface{} {
	var list []interface{}
	if c.ReadOnly {
		list = append(list, "readonly", true)
	}
	list = append(list, "cache", common.StorageSize(c.CleanCacheSize))
	list = append(list, "buffer", common.StorageSize(c.WriteBufferSize))
	list = append(list, "history", c.StateHistory)
	return list
}

// Defaults contains default settings for Ethereum mainnet.
var Defaults = &Config{
	StateHistory:    params.FullImmutabilityThreshold,
	CleanCacheSize:  defaultCleanSize,
	WriteBufferSize: defaultBufferSize,
}

// ReadOnly is the config in order to open database in read only mode.
var ReadOnly = &Config{ReadOnly: true}

// nodeHasher is the function to compute the hash of supplied node blob.
type nodeHasher func([]byte) (common.Hash, error)

// merkleNodeHasher computes the hash of the given merkle node.
func merkleNodeHasher(blob []byte) (common.Hash, error) {
	if len(blob) == 0 {
		return types.EmptyRootHash, nil
	}
	return crypto.Keccak256Hash(blob), nil
}

// verkleNodeHasher computes the hash of the given verkle node.
func verkleNodeHasher(blob []byte) (common.Hash, error) {
	if len(blob) == 0 {
		return types.EmptyVerkleHash, nil
	}
	n, err := verkle.ParseNode(blob, 0)
	if err != nil {
		return common.Hash{}, err
	}
	return n.Commit().Bytes(), nil
}

// Database is a multiple-layered structure for maintaining in-memory states
// along with its dirty trie nodes. It consists of one persistent base layer
// backed by a key-value store, on top of which arbitrarily many in-memory diff
// layers are stacked. The memory diffs can form a tree with branching, but the
// disk layer is singleton and common to all. If a reorg goes deeper than the
// disk layer, a batch of reverse diffs can be applied to rollback. The deepest
// reorg that can be handled depends on the amount of state histories tracked
// in the disk.
//
// At most one readable and writable database can be opened at the same time in
// the whole system which ensures that only one database writer can operate the
// persistent state. Unexpected open operations can cause the system to panic.
type Database struct {
	// readOnly is the flag whether the mutation is allowed to be applied.
	// It will be set automatically when the database is journaled during
	// the shutdown to reject all following unexpected mutations.
<<<<<<< HEAD
	readOnly bool // Flag if database is opened in read only mode
	waitSync bool // Flag if database is deactivated due to initial state sync
	isVerkle bool // Flag if database is used for verkle tree
=======
	readOnly bool       // Flag if database is opened in read only mode
	waitSync bool       // Flag if database is deactivated due to initial state sync
	isVerkle bool       // Flag if database is used for verkle tree
	hasher   nodeHasher // Trie node hasher
>>>>>>> f0e8a3e9

	config  *Config                      // Configuration for database
	diskdb  ethdb.Database               // Persistent storage for matured trie nodes
	tree    *layerTree                   // The group for all known layers
	freezer ethdb.ResettableAncientStore // Freezer for storing trie histories, nil possible in tests
	lock    sync.RWMutex                 // Lock to prevent mutations from happening at the same time
}

// New attempts to load an already existing layer from a persistent key-value
// store (with a number of memory layers from a journal). If the journal is not
// matched with the base persistent layer, all the recorded diff layers are discarded.
func New(diskdb ethdb.Database, config *Config, isVerkle bool) *Database {
	if config == nil {
		config = Defaults
	}
	config = config.sanitize()

	db := &Database{
		readOnly: config.ReadOnly,
		isVerkle: isVerkle,
		config:   config,
		diskdb:   diskdb,
		hasher:   merkleNodeHasher,
	}
	// Establish a dedicated database namespace tailored for verkle-specific
	// data, ensuring the isolation of both verkle and merkle tree data. It's
	// important to note that the introduction of a prefix won't lead to
	// substantial storage overhead, as the underlying database will efficiently
	// compress the shared key prefix.
	if isVerkle {
<<<<<<< HEAD
		diskdb = rawdb.NewTable(diskdb, string(rawdb.VerklePrefix))
	}
	db := &Database{
		readOnly: config.ReadOnly,
		isVerkle: isVerkle,
		config:   config,
		diskdb:   diskdb,
=======
		db.diskdb = rawdb.NewTable(diskdb, string(rawdb.VerklePrefix))
		db.hasher = verkleNodeHasher
>>>>>>> f0e8a3e9
	}
	// Construct the layer tree by resolving the in-disk singleton state
	// and in-memory layer journal.
	db.tree = newLayerTree(db.loadLayers())

	// Repair the state history, which might not be aligned with the state
	// in the key-value store due to an unclean shutdown.
	if err := db.repairHistory(); err != nil {
		log.Crit("Failed to repair state history", "err", err)
	}
	// Disable database in case node is still in the initial state sync stage.
	if rawdb.ReadSnapSyncStatusFlag(diskdb) == rawdb.StateSyncRunning && !db.readOnly {
		if err := db.Disable(); err != nil {
			log.Crit("Failed to disable database", "err", err) // impossible to happen
		}
	}
	fields := config.fields()
	if db.isVerkle {
		fields = append(fields, "verkle", true)
	}
	log.Info("Initialized path database", fields...)
	return db
}

// repairHistory truncates leftover state history objects, which may occur due
// to an unclean shutdown or other unexpected reasons.
func (db *Database) repairHistory() error {
	// Open the freezer for state history. This mechanism ensures that
	// only one database instance can be opened at a time to prevent
	// accidental mutation.
	ancient, err := db.diskdb.AncientDatadir()
	if err != nil {
		// TODO error out if ancient store is disabled. A tons of unit tests
		// disable the ancient store thus the error here will immediately fail
		// all of them. Fix the tests first.
		return nil
	}
	freezer, err := rawdb.NewStateFreezer(ancient, db.isVerkle, db.readOnly)
	if err != nil {
		log.Crit("Failed to open state history freezer", "err", err)
	}
	db.freezer = freezer

	// Reset the entire state histories if the trie database is not initialized
	// yet. This action is necessary because these state histories are not
	// expected to exist without an initialized trie database.
	id := db.tree.bottom().stateID()
	if id == 0 {
		frozen, err := db.freezer.Ancients()
		if err != nil {
			log.Crit("Failed to retrieve head of state history", "err", err)
		}
		if frozen != 0 {
			err := db.freezer.Reset()
			if err != nil {
				log.Crit("Failed to reset state histories", "err", err)
			}
			log.Info("Truncated extraneous state history")
		}
		return nil
	}
	// Truncate the extra state histories above in freezer in case it's not
	// aligned with the disk layer. It might happen after a unclean shutdown.
	pruned, err := truncateFromHead(db.diskdb, db.freezer, id)
	if err != nil {
		log.Crit("Failed to truncate extra state histories", "err", err)
	}
	if pruned != 0 {
		log.Warn("Truncated extra state histories", "number", pruned)
	}
	return nil
}

// Update adds a new layer into the tree, if that can be linked to an existing
// old parent. It is disallowed to insert a disk layer (the origin of all). Apart
// from that this function will flatten the extra diff layers at bottom into disk
// to only keep 128 diff layers in memory by default.
//
// The passed in maps(nodes, states) will be retained to avoid copying everything.
// Therefore, these maps must not be changed afterwards.
<<<<<<< HEAD
=======
//
// The supplied parentRoot and root must be a valid trie hash value.
>>>>>>> f0e8a3e9
func (db *Database) Update(root common.Hash, parentRoot common.Hash, block uint64, nodes *trienode.MergedNodeSet, states *StateSetWithOrigin) error {
	// Hold the lock to prevent concurrent mutations.
	db.lock.Lock()
	defer db.lock.Unlock()

	// Short circuit if the mutation is not allowed.
	if err := db.modifyAllowed(); err != nil {
		return err
	}
	if err := db.tree.add(root, parentRoot, block, nodes, states); err != nil {
		return err
	}
	// Keep 128 diff layers in the memory, persistent layer is 129th.
	// - head layer is paired with HEAD state
	// - head-1 layer is paired with HEAD-1 state
	// - head-127 layer(bottom-most diff layer) is paired with HEAD-127 state
	// - head-128 layer(disk layer) is paired with HEAD-128 state
	return db.tree.cap(root, maxDiffLayers)
}

// Commit traverses downwards the layer tree from a specified layer with the
// provided state root and all the layers below are flattened downwards. It
// can be used alone and mostly for test purposes.
func (db *Database) Commit(root common.Hash, report bool) error {
	// Hold the lock to prevent concurrent mutations.
	db.lock.Lock()
	defer db.lock.Unlock()

	// Short circuit if the mutation is not allowed.
	if err := db.modifyAllowed(); err != nil {
		return err
	}
	return db.tree.cap(root, 0)
}

// Disable deactivates the database and invalidates all available state layers
// as stale to prevent access to the persistent state, which is in the syncing
// stage.
func (db *Database) Disable() error {
	db.lock.Lock()
	defer db.lock.Unlock()

	// Short circuit if the database is in read only mode.
	if db.readOnly {
		return errDatabaseReadOnly
	}
	// Prevent duplicated disable operation.
	if db.waitSync {
		log.Error("Reject duplicated disable operation")
		return nil
	}
	db.waitSync = true

	// Mark the disk layer as stale to prevent access to persistent state.
	db.tree.bottom().markStale()

	// Write the initial sync flag to persist it across restarts.
	rawdb.WriteSnapSyncStatusFlag(db.diskdb, rawdb.StateSyncRunning)
	log.Info("Disabled trie database due to state sync")
	return nil
}

// Enable activates database and resets the state tree with the provided persistent
// state root once the state sync is finished.
func (db *Database) Enable(root common.Hash) error {
	db.lock.Lock()
	defer db.lock.Unlock()

	// Short circuit if the database is in read only mode.
	if db.readOnly {
		return errDatabaseReadOnly
	}
	// Ensure the provided state root matches the stored one.
	stored, err := db.hasher(rawdb.ReadAccountTrieNode(db.diskdb, nil))
	if err != nil {
		return err
	}
	if stored != root {
		return fmt.Errorf("state root mismatch: stored %x, synced %x", stored, root)
	}
	// Drop the stale state journal in persistent database and
	// reset the persistent state id back to zero.
	batch := db.diskdb.NewBatch()
	rawdb.DeleteTrieJournal(batch)
	rawdb.WritePersistentStateID(batch, 0)
	if err := batch.Write(); err != nil {
		return err
	}
	// Clean up all state histories in freezer. Theoretically
	// all root->id mappings should be removed as well. Since
	// mappings can be huge and might take a while to clear
	// them, just leave them in disk and wait for overwriting.
	if db.freezer != nil {
		if err := db.freezer.Reset(); err != nil {
			return err
		}
	}
	// Re-construct a new disk layer backed by persistent state
	// with **empty clean cache and node buffer**.
<<<<<<< HEAD
	db.tree.reset(newDiskLayer(root, 0, db, nil, newBuffer(db.config.WriteBufferSize, nil, 0)))
=======
	db.tree.reset(newDiskLayer(root, 0, db, nil, newBuffer(db.config.WriteBufferSize, nil, nil, 0)))
>>>>>>> f0e8a3e9

	// Re-enable the database as the final step.
	db.waitSync = false
	rawdb.WriteSnapSyncStatusFlag(db.diskdb, rawdb.StateSyncFinished)
	log.Info("Rebuilt trie database", "root", root)
	return nil
}

// Recover rollbacks the database to a specified historical point.
// The state is supported as the rollback destination only if it's
// canonical state and the corresponding trie histories are existent.
//
// The supplied root must be a valid trie hash value.
func (db *Database) Recover(root common.Hash) error {
	db.lock.Lock()
	defer db.lock.Unlock()

	// Short circuit if rollback operation is not supported
	if err := db.modifyAllowed(); err != nil {
		return err
	}
	if db.freezer == nil {
		return errors.New("state rollback is non-supported")
	}
	// Short circuit if the target state is not recoverable
<<<<<<< HEAD
	root = types.TrieRootHash(root)
=======
>>>>>>> f0e8a3e9
	if !db.Recoverable(root) {
		return errStateUnrecoverable
	}
	// Apply the state histories upon the disk layer in order
	var (
		start = time.Now()
		dl    = db.tree.bottom()
	)
	for dl.rootHash() != root {
		h, err := readHistory(db.freezer, dl.stateID())
		if err != nil {
			return err
		}
		dl, err = dl.revert(h)
		if err != nil {
			return err
		}
		// reset layer with newly created disk layer. It must be
		// done after each revert operation, otherwise the new
		// disk layer won't be accessible from outside.
		db.tree.reset(dl)
	}
	rawdb.DeleteTrieJournal(db.diskdb)
	_, err := truncateFromHead(db.diskdb, db.freezer, dl.stateID())
	if err != nil {
		return err
	}
	log.Debug("Recovered state", "root", root, "elapsed", common.PrettyDuration(time.Since(start)))
	return nil
}

// Recoverable returns the indicator if the specified state is recoverable.
//
// The supplied root must be a valid trie hash value.
func (db *Database) Recoverable(root common.Hash) bool {
	// Ensure the requested state is a known state.
	id := rawdb.ReadStateID(db.diskdb, root)
	if id == nil {
		return false
	}
	// Recoverable state must below the disk layer. The recoverable
	// state only refers the state that is currently not available,
	// but can be restored by applying state history.
	dl := db.tree.bottom()
	if *id >= dl.stateID() {
		return false
	}
	// This is a temporary workaround for the unavailability of the freezer in
	// dev mode. As a consequence, the Pathdb loses the ability for deep reorg
	// in certain cases.
	// TODO(rjl493456442): Implement the in-memory ancient store.
	if db.freezer == nil {
		return false
	}
	// Ensure the requested state is a canonical state and all state
	// histories in range [id+1, disklayer.ID] are present and complete.
	return checkHistories(db.freezer, *id+1, dl.stateID()-*id, func(m *meta) error {
		if m.parent != root {
			return errors.New("unexpected state history")
		}
		root = m.root
		return nil
	}) == nil
}

// Close closes the trie database and the held freezer.
func (db *Database) Close() error {
	db.lock.Lock()
	defer db.lock.Unlock()

	// Set the database to read-only mode to prevent all
	// following mutations.
	db.readOnly = true

	// Release the memory held by clean cache.
	db.tree.bottom().resetCache()

	// Close the attached state history freezer.
	if db.freezer == nil {
		return nil
	}
	return db.freezer.Close()
}

// Size returns the current storage size of the memory cache in front of the
// persistent database layer.
func (db *Database) Size() (diffs common.StorageSize, nodes common.StorageSize) {
	db.tree.forEach(func(layer layer) {
		if diff, ok := layer.(*diffLayer); ok {
			diffs += common.StorageSize(diff.size())
		}
		if disk, ok := layer.(*diskLayer); ok {
			nodes += disk.size()
		}
	})
	return diffs, nodes
}

<<<<<<< HEAD
// Initialized returns an indicator if the state data is already
// initialized in path-based scheme.
func (db *Database) Initialized(genesisRoot common.Hash) bool {
	var inited bool
	db.tree.forEach(func(layer layer) {
		if layer.rootHash() != types.EmptyRootHash {
			inited = true
		}
	})
	if !inited {
		inited = rawdb.ReadSnapSyncStatusFlag(db.diskdb) != rawdb.StateSyncUnknown
	}
	return inited
}

=======
>>>>>>> f0e8a3e9
// modifyAllowed returns the indicator if mutation is allowed. This function
// assumes the db.lock is already held.
func (db *Database) modifyAllowed() error {
	if db.readOnly {
		return errDatabaseReadOnly
	}
	if db.waitSync {
		return errDatabaseWaitSync
	}
	return nil
}

// AccountHistory inspects the account history within the specified range.
//
// Start: State ID of the first history object for the query. 0 implies the first
// available object is selected as the starting point.
//
// End: State ID of the last history for the query. 0 implies the last available
// object is selected as the ending point. Note end is included in the query.
func (db *Database) AccountHistory(address common.Address, start, end uint64) (*HistoryStats, error) {
	return accountHistory(db.freezer, address, start, end)
}

// StorageHistory inspects the storage history within the specified range.
//
// Start: State ID of the first history object for the query. 0 implies the first
// available object is selected as the starting point.
//
// End: State ID of the last history for the query. 0 implies the last available
// object is selected as the ending point. Note end is included in the query.
//
// Note, slot refers to the hash of the raw slot key.
func (db *Database) StorageHistory(address common.Address, slot common.Hash, start uint64, end uint64) (*HistoryStats, error) {
	return storageHistory(db.freezer, address, slot, start, end)
}

// HistoryRange returns the block numbers associated with earliest and latest
// state history in the local store.
func (db *Database) HistoryRange() (uint64, uint64, error) {
	return historyRange(db.freezer)
}

// AccountIterator creates a new account iterator for the specified root hash and
// seeks to a starting account hash.
func (db *Database) AccountIterator(root common.Hash, seek common.Hash) (AccountIterator, error) {
	return newFastAccountIterator(db, root, seek)
}

// StorageIterator creates a new storage iterator for the specified root hash and
// account. The iterator will be moved to the specific start position.
func (db *Database) StorageIterator(root common.Hash, account common.Hash, seek common.Hash) (StorageIterator, error) {
	return newFastStorageIterator(db, root, account, seek)
}<|MERGE_RESOLUTION|>--- conflicted
+++ resolved
@@ -31,10 +31,7 @@
 	"github.com/ethereum/go-ethereum/log"
 	"github.com/ethereum/go-ethereum/params"
 	"github.com/ethereum/go-ethereum/trie/trienode"
-<<<<<<< HEAD
-=======
 	"github.com/ethereum/go-verkle"
->>>>>>> f0e8a3e9
 )
 
 const (
@@ -191,16 +188,10 @@
 	// readOnly is the flag whether the mutation is allowed to be applied.
 	// It will be set automatically when the database is journaled during
 	// the shutdown to reject all following unexpected mutations.
-<<<<<<< HEAD
-	readOnly bool // Flag if database is opened in read only mode
-	waitSync bool // Flag if database is deactivated due to initial state sync
-	isVerkle bool // Flag if database is used for verkle tree
-=======
 	readOnly bool       // Flag if database is opened in read only mode
 	waitSync bool       // Flag if database is deactivated due to initial state sync
 	isVerkle bool       // Flag if database is used for verkle tree
 	hasher   nodeHasher // Trie node hasher
->>>>>>> f0e8a3e9
 
 	config  *Config                      // Configuration for database
 	diskdb  ethdb.Database               // Persistent storage for matured trie nodes
@@ -231,18 +222,8 @@
 	// substantial storage overhead, as the underlying database will efficiently
 	// compress the shared key prefix.
 	if isVerkle {
-<<<<<<< HEAD
-		diskdb = rawdb.NewTable(diskdb, string(rawdb.VerklePrefix))
-	}
-	db := &Database{
-		readOnly: config.ReadOnly,
-		isVerkle: isVerkle,
-		config:   config,
-		diskdb:   diskdb,
-=======
 		db.diskdb = rawdb.NewTable(diskdb, string(rawdb.VerklePrefix))
 		db.hasher = verkleNodeHasher
->>>>>>> f0e8a3e9
 	}
 	// Construct the layer tree by resolving the in-disk singleton state
 	// and in-memory layer journal.
@@ -323,11 +304,8 @@
 //
 // The passed in maps(nodes, states) will be retained to avoid copying everything.
 // Therefore, these maps must not be changed afterwards.
-<<<<<<< HEAD
-=======
 //
 // The supplied parentRoot and root must be a valid trie hash value.
->>>>>>> f0e8a3e9
 func (db *Database) Update(root common.Hash, parentRoot common.Hash, block uint64, nodes *trienode.MergedNodeSet, states *StateSetWithOrigin) error {
 	// Hold the lock to prevent concurrent mutations.
 	db.lock.Lock()
@@ -427,11 +405,7 @@
 	}
 	// Re-construct a new disk layer backed by persistent state
 	// with **empty clean cache and node buffer**.
-<<<<<<< HEAD
-	db.tree.reset(newDiskLayer(root, 0, db, nil, newBuffer(db.config.WriteBufferSize, nil, 0)))
-=======
 	db.tree.reset(newDiskLayer(root, 0, db, nil, newBuffer(db.config.WriteBufferSize, nil, nil, 0)))
->>>>>>> f0e8a3e9
 
 	// Re-enable the database as the final step.
 	db.waitSync = false
@@ -457,10 +431,6 @@
 		return errors.New("state rollback is non-supported")
 	}
 	// Short circuit if the target state is not recoverable
-<<<<<<< HEAD
-	root = types.TrieRootHash(root)
-=======
->>>>>>> f0e8a3e9
 	if !db.Recoverable(root) {
 		return errStateUnrecoverable
 	}
@@ -559,24 +529,6 @@
 	return diffs, nodes
 }
 
-<<<<<<< HEAD
-// Initialized returns an indicator if the state data is already
-// initialized in path-based scheme.
-func (db *Database) Initialized(genesisRoot common.Hash) bool {
-	var inited bool
-	db.tree.forEach(func(layer layer) {
-		if layer.rootHash() != types.EmptyRootHash {
-			inited = true
-		}
-	})
-	if !inited {
-		inited = rawdb.ReadSnapSyncStatusFlag(db.diskdb) != rawdb.StateSyncUnknown
-	}
-	return inited
-}
-
-=======
->>>>>>> f0e8a3e9
 // modifyAllowed returns the indicator if mutation is allowed. This function
 // assumes the db.lock is already held.
 func (db *Database) modifyAllowed() error {
