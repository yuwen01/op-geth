// Copyright 2019 The go-ethereum Authors
// This file is part of the go-ethereum library.
//
// The go-ethereum library is free software: you can redistribute it and/or modify
// it under the terms of the GNU Lesser General Public License as published by
// the Free Software Foundation, either version 3 of the License, or
// (at your option) any later version.
//
// The go-ethereum library is distributed in the hope that it will be useful,
// but WITHOUT ANY WARRANTY; without even the implied warranty of
// MERCHANTABILITY or FITNESS FOR A PARTICULAR PURPOSE. See the
// GNU Lesser General Public License for more details.
//
// You should have received a copy of the GNU Lesser General Public License
// along with the go-ethereum library. If not, see <http://www.gnu.org/licenses/>.

package pathdb

import (
	"bytes"
	"testing"

	"github.com/ethereum/go-ethereum/common"
	"github.com/ethereum/go-ethereum/core/rawdb"
	"github.com/ethereum/go-ethereum/crypto"
	"github.com/ethereum/go-ethereum/internal/testrand"
	"github.com/ethereum/go-ethereum/trie/trienode"
)

func emptyLayer() *diskLayer {
	return &diskLayer{
		db:     New(rawdb.NewMemoryDatabase(), nil, false),
<<<<<<< HEAD
		buffer: newBuffer(defaultBufferSize, nil, 0),
=======
		buffer: newBuffer(defaultBufferSize, nil, nil, 0),
>>>>>>> f0e8a3e9
	}
}

// goos: darwin
// goarch: arm64
// pkg: github.com/ethereum/go-ethereum/trie
// BenchmarkSearch128Layers
// BenchmarkSearch128Layers-8   	  243826	      4755 ns/op
func BenchmarkSearch128Layers(b *testing.B) { benchmarkSearch(b, 0, 128) }

// goos: darwin
// goarch: arm64
// pkg: github.com/ethereum/go-ethereum/trie
// BenchmarkSearch512Layers
// BenchmarkSearch512Layers-8   	   49686	     24256 ns/op
func BenchmarkSearch512Layers(b *testing.B) { benchmarkSearch(b, 0, 512) }

// goos: darwin
// goarch: arm64
// pkg: github.com/ethereum/go-ethereum/trie
// BenchmarkSearch1Layer
// BenchmarkSearch1Layer-8   	14062725	        88.40 ns/op
func BenchmarkSearch1Layer(b *testing.B) { benchmarkSearch(b, 127, 128) }

func benchmarkSearch(b *testing.B, depth int, total int) {
	var (
		npath []byte
		nblob []byte
	)
	// First, we set up 128 diff layers, with 3K items each
	fill := func(parent layer, index int) *diffLayer {
		nodes := make(map[common.Hash]map[string]*trienode.Node)
		nodes[common.Hash{}] = make(map[string]*trienode.Node)
		for i := 0; i < 3000; i++ {
			var (
				path = testrand.Bytes(32)
				blob = testrand.Bytes(100)
				node = trienode.New(crypto.Keccak256Hash(blob), blob)
			)
			nodes[common.Hash{}][string(path)] = node
			if npath == nil && depth == index {
				npath = common.CopyBytes(path)
				nblob = common.CopyBytes(blob)
			}
		}
<<<<<<< HEAD
		return newDiffLayer(parent, common.Hash{}, 0, 0, newNodeSet(nodes), NewStateSetWithOrigin(nil, nil))
=======
		return newDiffLayer(parent, common.Hash{}, 0, 0, newNodeSet(nodes), NewStateSetWithOrigin(nil, nil, nil, nil, false))
>>>>>>> f0e8a3e9
	}
	var layer layer
	layer = emptyLayer()
	for i := 0; i < total; i++ {
		layer = fill(layer, i)
	}
	b.ResetTimer()

	var (
		have []byte
		err  error
	)
	for i := 0; i < b.N; i++ {
		have, _, _, err = layer.node(common.Hash{}, npath, 0)
		if err != nil {
			b.Fatal(err)
		}
	}
	if !bytes.Equal(have, nblob) {
		b.Fatalf("have %x want %x", have, nblob)
	}
}

// goos: darwin
// goarch: arm64
// pkg: github.com/ethereum/go-ethereum/trie
// BenchmarkPersist
// BenchmarkPersist-8   	      10	 111252975 ns/op
func BenchmarkPersist(b *testing.B) {
	// First, we set up 128 diff layers, with 3K items each
	fill := func(parent layer) *diffLayer {
		nodes := make(map[common.Hash]map[string]*trienode.Node)
		nodes[common.Hash{}] = make(map[string]*trienode.Node)
		for i := 0; i < 3000; i++ {
			var (
				path = testrand.Bytes(32)
				blob = testrand.Bytes(100)
				node = trienode.New(crypto.Keccak256Hash(blob), blob)
			)
			nodes[common.Hash{}][string(path)] = node
		}
<<<<<<< HEAD
		return newDiffLayer(parent, common.Hash{}, 0, 0, newNodeSet(nodes), NewStateSetWithOrigin(nil, nil))
=======
		return newDiffLayer(parent, common.Hash{}, 0, 0, newNodeSet(nodes), NewStateSetWithOrigin(nil, nil, nil, nil, false))
>>>>>>> f0e8a3e9
	}
	for i := 0; i < b.N; i++ {
		b.StopTimer()
		var layer layer
		layer = emptyLayer()
		for i := 1; i < 128; i++ {
			layer = fill(layer)
		}
		b.StartTimer()

		dl, ok := layer.(*diffLayer)
		if !ok {
			break
		}
		dl.persist(false)
	}
}

// BenchmarkJournal benchmarks the performance for journaling the layers.
//
// BenchmarkJournal
// BenchmarkJournal-8   	      10	 110969279 ns/op
func BenchmarkJournal(b *testing.B) {
	b.SkipNow()

	// First, we set up 128 diff layers, with 3K items each
	fill := func(parent layer) *diffLayer {
		nodes := make(map[common.Hash]map[string]*trienode.Node)
		nodes[common.Hash{}] = make(map[string]*trienode.Node)
		for i := 0; i < 3000; i++ {
			var (
				path = testrand.Bytes(32)
				blob = testrand.Bytes(100)
				node = trienode.New(crypto.Keccak256Hash(blob), blob)
			)
			nodes[common.Hash{}][string(path)] = node
		}
<<<<<<< HEAD
		return newDiffLayer(parent, common.Hash{}, 0, 0, newNodeSet(nodes), new(StateSetWithOrigin))
=======
		return newDiffLayer(parent, common.Hash{}, 0, 0, newNodeSet(nodes), NewStateSetWithOrigin(nil, nil, nil, nil, false))
>>>>>>> f0e8a3e9
	}
	var layer layer
	layer = emptyLayer()
	for i := 0; i < 128; i++ {
		layer = fill(layer)
	}
	b.ResetTimer()

	for i := 0; i < b.N; i++ {
		layer.journal(new(bytes.Buffer))
	}
}<|MERGE_RESOLUTION|>--- conflicted
+++ resolved
@@ -30,11 +30,7 @@
 func emptyLayer() *diskLayer {
 	return &diskLayer{
 		db:     New(rawdb.NewMemoryDatabase(), nil, false),
-<<<<<<< HEAD
-		buffer: newBuffer(defaultBufferSize, nil, 0),
-=======
 		buffer: newBuffer(defaultBufferSize, nil, nil, 0),
->>>>>>> f0e8a3e9
 	}
 }
 
@@ -80,11 +76,7 @@
 				nblob = common.CopyBytes(blob)
 			}
 		}
-<<<<<<< HEAD
-		return newDiffLayer(parent, common.Hash{}, 0, 0, newNodeSet(nodes), NewStateSetWithOrigin(nil, nil))
-=======
 		return newDiffLayer(parent, common.Hash{}, 0, 0, newNodeSet(nodes), NewStateSetWithOrigin(nil, nil, nil, nil, false))
->>>>>>> f0e8a3e9
 	}
 	var layer layer
 	layer = emptyLayer()
@@ -126,11 +118,7 @@
 			)
 			nodes[common.Hash{}][string(path)] = node
 		}
-<<<<<<< HEAD
-		return newDiffLayer(parent, common.Hash{}, 0, 0, newNodeSet(nodes), NewStateSetWithOrigin(nil, nil))
-=======
 		return newDiffLayer(parent, common.Hash{}, 0, 0, newNodeSet(nodes), NewStateSetWithOrigin(nil, nil, nil, nil, false))
->>>>>>> f0e8a3e9
 	}
 	for i := 0; i < b.N; i++ {
 		b.StopTimer()
@@ -168,11 +156,7 @@
 			)
 			nodes[common.Hash{}][string(path)] = node
 		}
-<<<<<<< HEAD
-		return newDiffLayer(parent, common.Hash{}, 0, 0, newNodeSet(nodes), new(StateSetWithOrigin))
-=======
 		return newDiffLayer(parent, common.Hash{}, 0, 0, newNodeSet(nodes), NewStateSetWithOrigin(nil, nil, nil, nil, false))
->>>>>>> f0e8a3e9
 	}
 	var layer layer
 	layer = emptyLayer()
