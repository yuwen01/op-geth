--- conflicted
+++ resolved
@@ -125,13 +125,9 @@
 	BlobsBundle      *BlobsBundleV1  `json:"blobsBundle"`
 	Requests         [][]byte        `json:"executionRequests"`
 	Override         bool            `json:"shouldOverrideBuilder"`
-<<<<<<< HEAD
-	Witness          *hexutil.Bytes  `json:"witness"`
+	Witness          *hexutil.Bytes  `json:"witness,omitempty"`
 	// OP-Stack: Ecotone specific fields
 	ParentBeaconBlockRoot *common.Hash `json:"parentBeaconBlockRoot,omitempty"`
-=======
-	Witness          *hexutil.Bytes  `json:"witness,omitempty"`
->>>>>>> 293a300d
 }
 
 type BlobsBundleV1 struct {
@@ -364,19 +360,6 @@
 			bundle.Proofs = append(bundle.Proofs, hexutil.Bytes(sidecar.Proofs[j][:]))
 		}
 	}
-<<<<<<< HEAD
-	setRequests(block.Requests(), data)
-	return &ExecutionPayloadEnvelope{
-		ExecutionPayload:      data,
-		BlockValue:            fees,
-		BlobsBundle:           &bundle,
-		Override:              false,
-		ParentBeaconBlockRoot: block.BeaconRoot(),
-	}
-}
-=======
->>>>>>> 293a300d
-
 	// Remove type byte in requests.
 	var plainRequests [][]byte
 	if requests != nil {
@@ -385,13 +368,13 @@
 			plainRequests[i] = reqdata[1:]
 		}
 	}
-
 	return &ExecutionPayloadEnvelope{
-		ExecutionPayload: data,
-		BlockValue:       fees,
-		BlobsBundle:      &bundle,
-		Requests:         plainRequests,
-		Override:         false,
+		ExecutionPayload:      data,
+		BlockValue:            fees,
+		BlobsBundle:           &bundle,
+		Requests:              plainRequests,
+		Override:              false,
+		ParentBeaconBlockRoot: block.BeaconRoot(),
 	}
 }
 
